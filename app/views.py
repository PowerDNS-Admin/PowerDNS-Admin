--- conflicted
+++ resolved
@@ -17,11 +17,7 @@
 from werkzeug import secure_filename
 from werkzeug.security import gen_salt
 
-<<<<<<< HEAD
-from .models import User, Domain, Record, Server, History, Anonymous, Setting, DomainSetting, DomainTemplate, DomainTemplateRecord, Role
-=======
-from .models import User, Account, Domain, Record, Server, History, Anonymous, Setting, DomainSetting, DomainTemplate, DomainTemplateRecord
->>>>>>> 599b848d
+from .models import User, Account, Domain, Record, Role, Server, History, Anonymous, Setting, DomainSetting, DomainTemplate, DomainTemplateRecord
 from app import app, login_manager, github, google
 from app.lib import utils
 from app.decorators import admin_role_required, can_access_domain, can_configure_dnssec
