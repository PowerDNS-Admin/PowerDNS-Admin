import base64
import json
import os
import traceback
import re
from distutils.util import strtobool
from distutils.version import StrictVersion
from functools import wraps
from io import BytesIO

import jinja2
import qrcode as qrc
import qrcode.image.svg as qrc_svg
from flask import g, request, make_response, jsonify, render_template, session, redirect, url_for, send_from_directory, abort, flash
from flask_login import login_user, logout_user, current_user, login_required
from werkzeug import secure_filename
from werkzeug.security import gen_salt

<<<<<<< HEAD
from .models import User, Domain, Record, Server, History, Anonymous, Setting, DomainSetting, DomainTemplate, DomainTemplateRecord
from app import app, login_manager, github, google
from app.lib import utils
from app.lib.log import logger
from app.decorators import admin_role_required, can_access_domain

# LOG CONFIG
logging = logger('MODEL', app.config['LOG_LEVEL'], app.config['LOG_FILE']).config()
=======
from .models import User, Domain, Record, Server, History, Anonymous, Setting, DomainSetting
from app import app, login_manager, github, google
from lib import utils
if app.config['SAML_ENABLED']:
    from onelogin.saml2.auth import OneLogin_Saml2_Auth
    from onelogin.saml2.utils import OneLogin_Saml2_Utils
>>>>>>> e8673131

# FILTERS
jinja2.filters.FILTERS['display_record_name'] = utils.display_record_name
jinja2.filters.FILTERS['display_master_name'] = utils.display_master_name
jinja2.filters.FILTERS['display_second_to_time'] = utils.display_time
jinja2.filters.FILTERS['email_to_gravatar_url'] = utils.email_to_gravatar_url

# Flag for pdns v4.x.x
# TODO: Find another way to do this
PDNS_VERSION = app.config['PDNS_VERSION']
if StrictVersion(PDNS_VERSION) >= StrictVersion('4.0.0'):
    NEW_SCHEMA = True
else:
    NEW_SCHEMA = False


@app.context_processor
def inject_fullscreen_layout_setting():
    fullscreen_layout_setting = Setting.query.filter(Setting.name == 'fullscreen_layout').first()
    return dict(fullscreen_layout_setting=strtobool(fullscreen_layout_setting.value))


@app.context_processor
def inject_record_helper_setting():
    record_helper_setting = Setting.query.filter(Setting.name == 'record_helper').first()
    return dict(record_helper_setting=strtobool(record_helper_setting.value))


@app.context_processor
def inject_login_ldap_first_setting():
    login_ldap_first_setting = Setting.query.filter(Setting.name == 'login_ldap_first').first()
    return dict(login_ldap_first_setting=strtobool(login_ldap_first_setting.value))


@app.context_processor
def inject_default_record_table_size_setting():
    default_record_table_size_setting = Setting.query.filter(Setting.name == 'default_record_table_size').first()
    return dict(default_record_table_size_setting=default_record_table_size_setting.value)


@app.context_processor
def inject_default_domain_table_size_setting():
    default_domain_table_size_setting = Setting.query.filter(Setting.name == 'default_domain_table_size').first()
    return dict(default_domain_table_size_setting=default_domain_table_size_setting.value)


@app.context_processor
def inject_auto_ptr_setting():
    auto_ptr_setting = Setting.query.filter(Setting.name == 'auto_ptr').first()
    if auto_ptr_setting is None:
        return dict(auto_ptr_setting=False)
    else:
        return dict(auto_ptr_setting=strtobool(auto_ptr_setting.value))
<<<<<<< HEAD

=======
>>>>>>> e8673131

# START USER AUTHENTICATION HANDLER
@app.before_request
def before_request():
    # check site maintenance mode first
    maintenance = Setting.query.filter(Setting.name == 'maintenance').first()
    if maintenance and maintenance.value == 'True':
        return render_template('maintenance.html')

    # check if user is anonymous
    g.user = current_user
    login_manager.anonymous_user = Anonymous


@login_manager.user_loader
def load_user(id):
    """
    This will be current_user
    """
    return User.query.get(int(id))

def dyndns_login_required(f):
    @wraps(f)
    def decorated_function(*args, **kwargs):
        if current_user.is_authenticated is False:
            return render_template('dyndns.html', response='badauth'), 200
        return f(*args, **kwargs)
    return decorated_function


@login_manager.request_loader
def login_via_authorization_header(request):
    auth_header = request.headers.get('Authorization')
    if auth_header:
        auth_header = auth_header.replace('Basic ', '', 1)
        try:
            auth_header = base64.b64decode(auth_header)
            username,password = auth_header.split(":")
        except TypeError as e:
            return None
        user = User(username=username, password=password, plain_text_password=password)
        try:
            auth = user.is_validate(method='LOCAL')
            if auth == False:
                return None
            else:
                login_user(user, remember = False)
                return user
        except:
            return None
    return None
# END USER AUTHENTICATION HANDLER


# START VIEWS
@app.errorhandler(400)
def http_bad_request(e):
    return redirect(url_for('error', code=400))


@app.errorhandler(401)
def http_unauthorized(e):
    return redirect(url_for('error', code=401))


@app.errorhandler(404)
def http_internal_server_error(e):
    return redirect(url_for('error', code=404))


@app.errorhandler(500)
def http_page_not_found(e):
    return redirect(url_for('error', code=500))


@app.route('/error/<path:code>')
def error(code, msg=None):
    supported_code = ('400', '401', '404', '500')
    if code in supported_code:
        return render_template('errors/{0}.html'.format(code), msg=msg), int(code)
    else:
        return render_template('errors/404.html'), 404


@app.route('/register', methods=['GET'])
def register():
    SIGNUP_ENABLED = app.config['SIGNUP_ENABLED']
    if SIGNUP_ENABLED:
        return render_template('register.html')
    else:
        return render_template('errors/404.html'), 404


@app.route('/google/login')
def google_login():
    if not app.config.get('GOOGLE_OAUTH_ENABLE'):
        return abort(400)
    return google.authorize(callback=url_for('authorized', _external=True))


@app.route('/github/login')
def github_login():
    if not app.config.get('GITHUB_OAUTH_ENABLE'):
        return abort(400)
    return github.authorize(callback=url_for('authorized', _external=True))

<<<<<<< HEAD
=======
@app.route('/saml/login')
def saml_login():
    if not app.config.get('SAML_ENABLED'):
        return abort(400)
    req = utils.prepare_flask_request(request)
    auth = utils.init_saml_auth(req)
    redirect_url=OneLogin_Saml2_Utils.get_self_url(req) + url_for('saml_authorized')
    return redirect(auth.login(return_to=redirect_url))

@app.route('/saml/metadata')
def saml_metadata():
    if not app.config.get('SAML_ENABLED'):
        return abort(400)
    req = utils.prepare_flask_request(request)
    auth = utils.init_saml_auth(req)
    settings = auth.get_settings()
    metadata = settings.get_sp_metadata()
    errors = settings.validate_metadata(metadata)

    if len(errors) == 0:
        resp = make_response(metadata, 200)
        resp.headers['Content-Type'] = 'text/xml'
    else:
        resp = make_response(errors.join(', '), 500)
    return resp

@app.route('/saml/authorized', methods=['GET', 'POST'])
def saml_authorized():
    errors = []
    if not app.config.get('SAML_ENABLED'):
        return abort(400)
    req = utils.prepare_flask_request(request)
    auth = utils.init_saml_auth(req)
    auth.process_response()
    errors = auth.get_errors()
    if len(errors) == 0:
        session['samlUserdata'] = auth.get_attributes()
        session['samlNameId'] = auth.get_nameid()
        session['samlSessionIndex'] = auth.get_session_index()
        self_url = OneLogin_Saml2_Utils.get_self_url(req)
        self_url = self_url+req['script_name']
        if 'RelayState' in request.form and self_url != request.form['RelayState']:
            return redirect(auth.redirect_to(request.form['RelayState']))
        user = User.query.filter_by(username=session['samlNameId'].lower()).first()
        if not user:
            # create user
            user = User(username=session['samlNameId'],
                        plain_text_password = None,
                        email=session['samlNameId'])
            user.create_local_user()
        session['user_id'] = user.id
        if session['samlUserdata'].has_key("email"):
            user.email = session['samlUserdata']["email"][0].lower()
        if session['samlUserdata'].has_key("givenname"):
            user.firstname = session['samlUserdata']["givenname"][0]
        if session['samlUserdata'].has_key("surname"):
            user.lastname = session['samlUserdata']["surname"][0]
        user.plain_text_password = None
        user.update_profile()
        session['external_auth'] = True
        login_user(user, remember=False)
        return redirect(url_for('index'))
    else:
        return  render_template('errors/SAML.html', errors=errors)
>>>>>>> e8673131

@app.route('/login', methods=['GET', 'POST'])
@login_manager.unauthorized_handler
def login():
    LOGIN_TITLE = app.config['LOGIN_TITLE'] if 'LOGIN_TITLE' in app.config.keys() else ''
    BASIC_ENABLED = app.config['BASIC_ENABLED']
    SIGNUP_ENABLED = app.config['SIGNUP_ENABLED']
    LDAP_ENABLE = app.config.get('LDAP_ENABLE')
    GITHUB_ENABLE = app.config.get('GITHUB_OAUTH_ENABLE')
    GOOGLE_ENABLE = app.config.get('GOOGLE_OAUTH_ENABLE')
<<<<<<< HEAD
=======
    SAML_ENABLED = app.config.get('SAML_ENABLED')
>>>>>>> e8673131

    if g.user is not None and current_user.is_authenticated:
        return redirect(url_for('dashboard'))

    if 'google_token' in session:
        user_data = google.get('userinfo').data
        first_name = user_data['given_name']
        surname = user_data['family_name']
        email = user_data['email']
        user = User.query.filter_by(username=email).first()
        if not user:
            # create user
            user = User(username=email,
                        firstname=first_name,
                        lastname=surname,
<<<<<<< HEAD
                        plain_text_password=gen_salt(7),
                        email=email)

            result = user.create_local_user()
            if not result['status']:
                session.pop('google_token', None)
                return redirect(url_for('login'))

        session['user_id'] = user.id
        login_user(user, remember = False)
=======
                        plain_text_password=None,
                        email=email)
            user.create_local_user()

        session['user_id'] = user.id
        login_user(user, remember = False)
        session['external_auth'] = True
>>>>>>> e8673131
        return redirect(url_for('index'))

    if 'github_token' in session:
        me = github.get('user')
        user_info = me.data
        user = User.query.filter_by(username=user_info['name']).first()
        if not user:
            # create user
            user = User(username=user_info['name'],
                        plain_text_password=None,
                        email=user_info['email'])

            result = user.create_local_user()
            if not result['status']:
                session.pop('github_token', None)
                return redirect(url_for('login'))

        session['user_id'] = user.id
        session['external_auth'] = True
        login_user(user, remember = False)
        return redirect(url_for('index'))

    if request.method == 'GET':
        return render_template('login.html',
                               github_enabled=GITHUB_ENABLE,
                               google_enabled=GOOGLE_ENABLE,
<<<<<<< HEAD
                               ldap_enabled=LDAP_ENABLE, login_title=LOGIN_TITLE,
=======
                               saml_enabled=SAML_ENABLED,
                               ldap_enabled=LDAP_ENABLED, login_title=LOGIN_TITLE,
>>>>>>> e8673131
                               basic_enabled=BASIC_ENABLED, signup_enabled=SIGNUP_ENABLED)

    # process login
    username = request.form['username']
    password = request.form['password']
    otp_token = request.form.get('otptoken')
    auth_method = request.form.get('auth_method', 'LOCAL')

    # addition fields for registration case
    firstname = request.form.get('firstname')
    lastname = request.form.get('lastname')
    email = request.form.get('email')
    rpassword = request.form.get('rpassword')

    if None in [firstname, lastname, email]:
        #login case
        remember_me = False
        if 'remember' in request.form:
            remember_me = True

        user = User(username=username, password=password, plain_text_password=password)

        try:
            auth = user.is_validate(method=auth_method)
            if auth == False:
<<<<<<< HEAD
                return render_template('login.html', error='Invalid credentials', ldap_enabled=LDAP_ENABLE, login_title=LOGIN_TITLE, basic_enabled=BASIC_ENABLED, signup_enabled=SIGNUP_ENABLED)
        except Exception as e:
            return render_template('login.html', error=e, ldap_enabled=LDAP_ENABLE, login_title=LOGIN_TITLE, basic_enabled=BASIC_ENABLED, signup_enabled=SIGNUP_ENABLED)
=======
                return render_template('login.html', error='Invalid credentials', ldap_enabled=LDAP_ENABLED,
                                       login_title=LOGIN_TITLE,
                                       basic_enabled=BASIC_ENABLED,
                                       signup_enabled=SIGNUP_ENABLED,
                                       github_enabled=GITHUB_ENABLE,
                                       saml_enabled=SAML_ENABLED)
        except Exception, e:
            error = e.message['desc'] if 'desc' in e.message else e
            return render_template('login.html', error=error, ldap_enabled=LDAP_ENABLED, login_title=LOGIN_TITLE,
                                   basic_enabled=BASIC_ENABLED,
                                   signup_enabled=SIGNUP_ENABLED,
                                   github_enabled=GITHUB_ENABLE,
                                   saml_enabled=SAML_ENABLED)
>>>>>>> e8673131

        # check if user enabled OPT authentication
        if user.otp_secret:
            if otp_token:
                good_token = user.verify_totp(otp_token)
                if not good_token:
<<<<<<< HEAD
                    return render_template('login.html', error='Invalid credentials', ldap_enabled=LDAP_ENABLE, login_title=LOGIN_TITLE, basic_enabled=BASIC_ENABLED, signup_enabled=SIGNUP_ENABLED)
            else:
                return render_template('login.html', error='Token required', ldap_enabled=LDAP_ENABLE, login_title=LOGIN_TITLE, basic_enabled=BASIC_ENABLED, signup_enabled=SIGNUP_ENABLED)
=======
                    return render_template('login.html', error='Invalid credentials', ldap_enabled=LDAP_ENABLED,
                                           login_title=LOGIN_TITLE,
                                           basic_enabled=BASIC_ENABLED,
                                           signup_enabled=SIGNUP_ENABLED,
                                           github_enabled=GITHUB_ENABLE,
                                           saml_enabled=SAML_ENABLED)
            else:
                return render_template('login.html', error='Token required', ldap_enabled=LDAP_ENABLED,
                                       login_title=LOGIN_TITLE,
                                       basic_enabled=BASIC_ENABLED,
                                       signup_enabled=SIGNUP_ENABLED,
                                       github_enabled = GITHUB_ENABLE,
                                       saml_enabled = SAML_ENABLED)
>>>>>>> e8673131

        login_user(user, remember = remember_me)
        return redirect(request.args.get('next') or url_for('index'))
    else:
        # registration case
        user = User(username=username, plain_text_password=password, firstname=firstname, lastname=lastname, email=email)

        # TODO: Move this into the JavaScript
        # validate password and password confirmation
        if password != rpassword:
            error = "Passsword and confirmation do not match"
            return render_template('register.html', error=error)

        try:
            result = user.create_local_user()
<<<<<<< HEAD
            if result['status'] == True:
                return render_template('login.html', username=username, password=password, ldap_enabled=LDAP_ENABLE, login_title=LOGIN_TITLE, basic_enabled=BASIC_ENABLED, signup_enabled=SIGNUP_ENABLED)
=======
            if result == True:
                return render_template('login.html', username=username, password=password, ldap_enabled=LDAP_ENABLED,
                                       login_title=LOGIN_TITLE, basic_enabled=BASIC_ENABLED, signup_enabled=SIGNUP_ENABLED,
                                       github_enabled=GITHUB_ENABLE,saml_enabled=SAML_ENABLED)
>>>>>>> e8673131
            else:
                return render_template('register.html', error=result['msg'])
        except Exception as e:
            return render_template('register.html', error=e)


def clear_session():
    session.pop('user_id', None)
    session.pop('github_token', None)
    session.pop('google_token', None)
<<<<<<< HEAD
=======
    session.clear()
>>>>>>> e8673131
    logout_user()

@app.route('/logout')
def logout():
    if app.config.get('SAML_ENABLED') and 'samlSessionIndex' in session and app.config.get('SAML_LOGOUT'):
        req = utils.prepare_flask_request(request)
        auth = utils.init_saml_auth(req)
        if app.config.get('SAML_LOGOUT_URL'):
            return redirect(auth.logout(name_id_format="urn:oasis:names:tc:SAML:1.1:nameid-format:emailAddress",
                                        return_to = app.config.get('SAML_LOGOUT_URL'),
                            session_index = session['samlSessionIndex'], name_id=session['samlNameId']))
        return redirect(auth.logout(name_id_format="urn:oasis:names:tc:SAML:1.1:nameid-format:emailAddress",
                        session_index = session['samlSessionIndex'],
                                    name_id=session['samlNameId']))
    clear_session()
    return redirect(url_for('login'))

@app.route('/saml/sls')
def saml_logout():
    req = utils.prepare_flask_request(request)
    auth = utils.init_saml_auth(req)
    url = auth.process_slo()
    errors = auth.get_errors()
    if len(errors) == 0:
        clear_session()
        if url is not None:
            return redirect(url)
        elif app.config.get('SAML_LOGOUT_URL') is not None:
            return redirect(app.config.get('SAML_LOGOUT_URL'))
        else:
            return redirect(url_for('login'))
    else:
        return render_template('errors/SAML.html', errors=errors)

@app.route('/dashboard', methods=['GET', 'POST'])
@login_required
def dashboard():
    d = Domain().update()

    # stats for dashboard
    domain_count = Domain.query.count()
    users = User.query.all()
    history_number = History.query.count()
    history = History.query.order_by(History.created_on.desc()).limit(4)
    server = Server(server_id='localhost')
    statistics = server.get_statistic()
    if statistics:
        uptime = list([uptime for uptime in statistics if uptime['name'] == 'uptime'])[0]['value']
    else:
        uptime = 0
<<<<<<< HEAD
    return render_template('dashboard.html', domain_count=domain_count, users=users, history_number=history_number, uptime=uptime, histories=history)


@app.route('/dashboard-domains', methods=['GET'])
@login_required
def dashboard_domains():
    if current_user.role.name == 'Administrator':
        domains = Domain.query
    else:
        domains = User(id=current_user.id).get_domain_query()

    template = app.jinja_env.get_template("dashboard_domain.html")
    render = template.make_module(vars={"current_user": current_user})

    columns = [Domain.name, Domain.dnssec, Domain.type, Domain.serial, Domain.master]
    # History.created_on.desc()
    order_by = []
    for i in range(len(columns)):
        column_index = request.args.get("order[{0}][column]".format(i))
        sort_direction = request.args.get("order[{0}][dir]".format(i))
        if column_index is None:
            break
        if sort_direction != "asc" and sort_direction != "desc":
            sort_direction = "asc"

        column = columns[int(column_index)]
        order_by.append(getattr(column, sort_direction)())

    if order_by:
        domains = domains.order_by(*order_by)

    total_count = domains.count()

    search = request.args.get("search[value]")
    if search:
        start = "" if search.startswith("^") else "%"
        end = "" if search.endswith("$") else "%"
        domains = domains.filter(Domain.name.ilike(start + search.strip("^$") + end))

    filtered_count = domains.count()

    start = int(request.args.get("start", 0))
    length = min(int(request.args.get("length", 0)), 100)

    if length != -1:
        domains = domains[start:start + length]

    if current_user.role.name != 'Administrator':
        domains = [d[2] for d in domains]

    data = []
    for domain in domains:
        data.append([
            render.name(domain),
            render.dnssec(domain),
            render.type(domain),
            render.serial(domain),
            render.master(domain),
            render.actions(domain),
        ])

    response_data = {
        "draw": int(request.args.get("draw", 0)),
        "recordsTotal": total_count,
        "recordsFiltered": filtered_count,
        "data": data,
    }
    return jsonify(response_data)
=======
    return render_template('dashboard.html', domains=domains, domain_count=domain_count, users=users, history_number=history_number, uptime=uptime, histories=history,pdns_version=app.config['PDNS_VERSION'])
>>>>>>> e8673131


@app.route('/domain/<path:domain_name>', methods=['GET', 'POST'])
@app.route('/domain', methods=['GET', 'POST'])
@login_required
@can_access_domain
def domain(domain_name):
    r = Record()
    domain = Domain.query.filter(Domain.name == domain_name).first()
    if not domain:
        return redirect(url_for('error', code=404))

    if not current_user.can_access_domain(domain_name):
        abort(403)

    # query domain info from PowerDNS API
    zone_info = r.get_record_data(domain.name)
    if zone_info:
        jrecords = zone_info['records']
    else:
        # can not get any record, API server might be down
        return redirect(url_for('error', code=500))

    records = []
    #TODO: This should be done in the "model" instead of "view"
    if NEW_SCHEMA:
        for jr in jrecords:
            if jr['type'] in app.config['RECORDS_ALLOW_EDIT']:
                for subrecord in jr['records']:
                    record = Record(name=jr['name'], type=jr['type'], status='Disabled' if subrecord['disabled'] else 'Active', ttl=jr['ttl'], data=subrecord['content'])
                    records.append(record)
<<<<<<< HEAD
        if not re.search('ip6\.arpa|in-addr\.arpa$', domain_name):
            editable_records = app.config['RECORDS_ALLOW_EDIT']
        else:
            editable_records = app.config['REVERSE_ALLOW_EDIT']
        return render_template('domain.html', domain=domain, records=records, editable_records=editable_records)
=======
>>>>>>> e8673131
    else:
        for jr in jrecords:
            if jr['type'] in app.config['RECORDS_ALLOW_EDIT']:
                record = Record(name=jr['name'], type=jr['type'], status='Disabled' if jr['disabled'] else 'Active', ttl=jr['ttl'], data=jr['content'])
                records.append(record)
    if not re.search('ip6\.arpa|in-addr\.arpa$', domain_name):
        editable_records = app.config['FORWARD_RECORDS_ALLOW_EDIT']
    else:
        editable_records = app.config['REVERSE_RECORDS_ALLOW_EDIT']
    return render_template('domain.html', domain=domain, records=records, editable_records=editable_records,pdns_version=app.config['PDNS_VERSION'])


@app.route('/admin/domain/add', methods=['GET', 'POST'])
@login_required
@admin_role_required
def domain_add():
    templates = DomainTemplate.query.all()
    if request.method == 'POST':
        try:
            domain_name = request.form.getlist('domain_name')[0]
            domain_type = request.form.getlist('radio_type')[0]
            domain_template = request.form.getlist('domain_template')[0]
            logging.info("Selected template ==== {0}".format(domain_template))
            soa_edit_api = request.form.getlist('radio_type_soa_edit_api')[0]

            if ' ' in domain_name or not domain_name or not domain_type:
                return render_template('errors/400.html', msg="Please correct your input"), 400

            if domain_type == 'slave':
                if request.form.getlist('domain_master_address'):
                    domain_master_string = request.form.getlist('domain_master_address')[0]
                    domain_master_string = domain_master_string.replace(' ','')
                    domain_master_ips = domain_master_string.split(',')
            else:
                domain_master_ips = []
            d = Domain()
            result = d.add(domain_name=domain_name, domain_type=domain_type, soa_edit_api=soa_edit_api, domain_master_ips=domain_master_ips)
            if result['status'] == 'ok':
                history = History(msg='Add domain {0}'.format(domain_name), detail=str({'domain_type': domain_type, 'domain_master_ips': domain_master_ips}), created_by=current_user.username)
                history.add()
                if domain_template != '0':
                    template = DomainTemplate.query.filter(DomainTemplate.id == domain_template).first()
                    template_records = DomainTemplateRecord.query.filter(DomainTemplateRecord.template_id == domain_template).all()
                    record_data = []
                    for template_record in template_records:
                        record_row = {'record_data': template_record.data, 'record_name': template_record.name, 'record_status': template_record.status, 'record_ttl': template_record.ttl, 'record_type': template_record.type}
                        record_data.append(record_row)
                    r = Record()
                    result = r.apply(domain_name, record_data)
                    if result['status'] == 'ok':
                        history = History(msg='Applying template {0} to {1}, created records successfully.'.format(template.name, domain_name), detail=str(result), created_by=current_user.username)
                        history.add()
                    else:
                        history = History(msg='Applying template {0} to {1}, FAILED to created records.'.format(template.name, domain_name), detail=str(result), created_by=current_user.username)
                        history.add()
                return redirect(url_for('dashboard'))
            else:
                return render_template('errors/400.html', msg=result['msg']), 400
        except:
            logging.error(traceback.print_exc())
            return redirect(url_for('error', code=500))
    return render_template('domain_add.html', templates=templates)


@app.route('/admin/domain/<path:domain_name>/delete', methods=['GET'])
@login_required
@admin_role_required
def domain_delete(domain_name):
    d = Domain()
    result = d.delete(domain_name)

    if result['status'] == 'error':
        return redirect(url_for('error', code=500))

    history = History(msg='Delete domain {0}'.format(domain_name), created_by=current_user.username)
    history.add()

    return redirect(url_for('dashboard'))


@app.route('/admin/domain/<path:domain_name>/manage', methods=['GET', 'POST'])
@login_required
@admin_role_required
def domain_management(domain_name):
    if request.method == 'GET':
        domain = Domain.query.filter(Domain.name == domain_name).first()
        if not domain:
            return redirect(url_for('error', code=404))
        users = User.query.all()

        # get list of user ids to initilize selection data
        d = Domain(name=domain_name)
        domain_user_ids = d.get_user()

        return render_template('domain_management.html', domain=domain, users=users, domain_user_ids=domain_user_ids)

    if request.method == 'POST':
        # username in right column
        new_user_list = request.form.getlist('domain_multi_user[]')

        # get list of user ids to compare
        d = Domain(name=domain_name)
        domain_user_ids = d.get_user()

        # grant/revoke user privielges
        d.grant_privielges(new_user_list)

        history = History(msg='Change domain {0} access control'.format(domain_name), detail=str({'user_has_access': new_user_list}), created_by=current_user.username)
        history.add()

        return redirect(url_for('domain_management', domain_name=domain_name))

@app.route('/admin/domain/<string:domain_name>/change_soa_setting', methods=['POST'])
@login_required
@admin_role_required
def domain_change_soa_edit_api(domain_name):
    domain = Domain.query.filter(Domain.name == domain_name).first()
    if not domain:
        return redirect(url_for('error', code=404))
    new_setting = request.form.get('soa_edit_api')
    if new_setting == None:
        return redirect(url_for('error', code=500))
    if new_setting == '0':
        return redirect(url_for('domain_management', domain_name=domain_name))
    print new_setting
    d = Domain()
    status = d.update_soa_setting(domain_name=domain_name, soa_edit_api=new_setting)
    if status['status'] != None:
        users = User.query.all()
        d = Domain(name=domain_name)
        domain_user_ids = d.get_user()
        return render_template('domain_management.html', domain=domain, users=users, domain_user_ids=domain_user_ids,
                               status=status)
    else:
        return redirect(url_for('error', code=500))


@app.route('/domain/<path:domain_name>/apply', methods=['POST'], strict_slashes=False)
@login_required
@can_access_domain
def record_apply(domain_name):
    """
    example jdata: {u'record_ttl': u'1800', u'record_type': u'CNAME', u'record_name': u'test4', u'record_status': u'Active', u'record_data': u'duykhanh.me'}
    """
    #TODO: filter removed records / name modified records.

    if not current_user.can_access_domain(domain_name):
        return make_response(jsonify({'status': 'error', 'msg': 'You do not have access to that domain'}), 403)

    try:
        jdata = request.json

        r = Record()
        result = r.apply(domain_name, jdata)
        if result['status'] == 'ok':
            history = History(msg='Apply record changes to domain {0}'.format(domain_name), detail=str(jdata), created_by=current_user.username)
            history.add()
            return make_response(jsonify( result ), 200)
        else:
            return make_response(jsonify( result ), 400)
    except:
        logging.error(traceback.print_exc())
        return make_response(jsonify( {'status': 'error', 'msg': 'Error when applying new changes'} ), 500)


@app.route('/domain/<path:domain_name>/update', methods=['POST'], strict_slashes=False)
@login_required
@can_access_domain
def record_update(domain_name):
    """
    This route is used for domain work as Slave Zone only
    Pulling the records update from its Master
    """

    if not current_user.can_access_domain(domain_name):
        return make_response(jsonify({'status': 'error', 'msg': 'You do not have access to that domain'}), 403)

    try:
        jdata = request.json

        domain_name = jdata['domain']
        d = Domain()
        result = d.update_from_master(domain_name)
        if result['status'] == 'ok':
            return make_response(jsonify( {'status': 'ok', 'msg': result['msg']} ), 200)
        else:
            return make_response(jsonify( {'status': 'error', 'msg': result['msg']} ), 500)
    except:
        logging.error(traceback.print_exc())
        return make_response(jsonify( {'status': 'error', 'msg': 'Error when applying new changes'} ), 500)


@app.route('/domain/<path:domain_name>/record/<path:record_name>/type/<path:record_type>/delete', methods=['GET'])
@login_required
@admin_role_required
def record_delete(domain_name, record_name, record_type):
    try:
        r = Record(name=record_name, type=record_type)
        result = r.delete(domain=domain_name)
        if result['status'] == 'error':
            print(result['msg'])
    except:
        logging.error(traceback.print_exc())
        return redirect(url_for('error', code=500)), 500
    return redirect(url_for('domain', domain_name=domain_name))


@app.route('/domain/<path:domain_name>/dnssec', methods=['GET'])
@can_access_domain
@login_required
def domain_dnssec(domain_name):
    if not current_user.can_access_domain(domain_name):
        return make_response(jsonify({'status': 'error', 'msg': 'You do not have access to that domain'}), 403)

    domain = Domain()
    dnssec = domain.get_domain_dnssec(domain_name)
    return make_response(jsonify(dnssec), 200)

<<<<<<< HEAD

@app.route('/domain/<path:domain_name>/managesetting', methods=['GET', 'POST'])
=======
@app.route('/domain/<string:domain_name>/dnssec/enable', methods=['GET'])
@login_required
def domain_dnssec_enable(domain_name):
    if not current_user.can_access_domain(domain_name):
        return make_response(jsonify({'status': 'error', 'msg': 'You do not have access to that domain'}), 403)

    domain = Domain()
    dnssec = domain.enable_domain_dnssec(domain_name)
    return make_response(jsonify(dnssec), 200)

@app.route('/domain/<string:domain_name>/dnssec/disable', methods=['GET'])
@login_required
def domain_dnssec_disable(domain_name):
    if not current_user.can_access_domain(domain_name):
        return make_response(jsonify({'status': 'error', 'msg': 'You do not have access to that domain'}), 403)

    domain = Domain()
    dnssec = domain.get_domain_dnssec(domain_name)

    for key in dnssec['dnssec']:
        response = domain.delete_dnssec_key(domain_name,key['id']);

    return make_response(jsonify( { 'status': 'ok', 'msg': 'DNSSEC removed.' } ))


@app.route('/domain/<string:domain_name>/managesetting', methods=['GET', 'POST'])
>>>>>>> e8673131
@login_required
@admin_role_required
def admin_setdomainsetting(domain_name):
    if request.method == 'POST':
        #
        # post data should in format
        # {'action': 'set_setting', 'setting': 'default_action, 'value': 'True'}
        #
        try:
            jdata = request.json
            data = jdata['data']

            if jdata['action'] == 'set_setting':
                new_setting = data['setting']
                new_value = str(data['value'])
                domain = Domain.query.filter(Domain.name == domain_name).first()
                setting = DomainSetting.query.filter(DomainSetting.domain == domain).filter(DomainSetting.setting == new_setting).first()

                if setting:
                    if setting.set(new_value):
                        history = History(msg='Setting {0} changed value to {1} for {2}'.format(new_setting, new_value, domain.name), created_by=current_user.username)
                        history.add()
                        return make_response(jsonify( { 'status': 'ok', 'msg': 'Setting updated.' } ))
                    else:
                        return make_response(jsonify( { 'status': 'error', 'msg': 'Unable to set value of setting.' } ))
                else:
                    if domain.add_setting(new_setting, new_value):
                        history = History(msg='New setting {0} with value {1} for {2} has been created'.format(new_setting, new_value, domain.name), created_by=current_user.username)
                        history.add()
                        return make_response(jsonify( { 'status': 'ok', 'msg': 'New setting created and updated.' } ))
                    else:
                        return make_response(jsonify( { 'status': 'error', 'msg': 'Unable to create new setting.' } ))
            else:
                return make_response(jsonify( { 'status': 'error', 'msg': 'Action not supported.' } ), 400)
        except:
            logging.error(traceback.print_exc())
            return make_response(jsonify( { 'status': 'error', 'msg': 'There is something wrong, please contact Administrator.' } ), 400)


@app.route('/templates', methods=['GET', 'POST'])
@app.route('/templates/list', methods=['GET', 'POST'])
@login_required
@admin_role_required
def templates():
    templates = DomainTemplate.query.all()
    return render_template('template.html', templates=templates)


@app.route('/template/create', methods=['GET', 'POST'])
@login_required
@admin_role_required
def create_template():
    if request.method == 'GET':
        return render_template('template_add.html')
    if request.method == 'POST':
        try:
            name = request.form.getlist('name')[0]
            description = request.form.getlist('description')[0]

            if ' ' in name or not name or not type:
                flash("Please correct your input", 'error')
                return redirect(url_for('create_template'))

            if DomainTemplate.query.filter(DomainTemplate.name == name).first():
                flash("A template with the name {0} already exists!".format(name), 'error')
                return redirect(url_for('create_template'))
            t = DomainTemplate(name=name, description=description)
            result = t.create()
            if result['status'] == 'ok':
                history = History(msg='Add domain template {0}'.format(name), detail=str({'name': name, 'description': description}), created_by=current_user.username)
                history.add()
                return redirect(url_for('templates'))
            else:
                flash(result['msg'], 'error')
                return redirect(url_for('create_template'))
        except:
            logging.error(traceback.print_exc())
            return redirect(url_for('error', code=500))
        return redirect(url_for('templates'))


@app.route('/template/createfromzone', methods=['POST'])
@login_required
@admin_role_required
def create_template_from_zone():
    try:
        jdata = request.json
        name = jdata['name']
        description = jdata['description']
        domain_name = jdata['domain']

        if ' ' in name or not name or not type:
            return make_response(jsonify({'status': 'error', 'msg': 'Please correct template name'}), 500)

        if DomainTemplate.query.filter(DomainTemplate.name == name).first():
            return make_response(jsonify({'status': 'error', 'msg': 'A template with the name {0} already exists!'.format(name)}), 500)

        t = DomainTemplate(name=name, description=description)
        result = t.create()
        if result['status'] == 'ok':
            history = History(msg='Add domain template {0}'.format(name), detail=str({'name': name, 'description': description}), created_by=current_user.username)
            history.add()

            records = []
            r = Record()
            domain = Domain.query.filter(Domain.name == domain_name).first()
            if domain:
                # query domain info from PowerDNS API
                zone_info = r.get_record_data(domain.name)
                if zone_info:
                    jrecords = zone_info['records']

                if NEW_SCHEMA:
                    for jr in jrecords:
                        name = '@' if jr['name'] == domain_name else jr['name']
                        if jr['type'] in app.config['RECORDS_ALLOW_EDIT']:
                            for subrecord in jr['records']:

                                record = DomainTemplateRecord(name=name, type=jr['type'], status=True if subrecord['disabled'] else False, ttl=jr['ttl'], data=subrecord['content'])
                                records.append(record)
                else:
                    for jr in jrecords:
                        if jr['type'] in app.config['RECORDS_ALLOW_EDIT']:
                            record = DomainTemplateRecord(name=name, type=jr['type'], status=True if jr['disabled'] else False, ttl=jr['ttl'], data=jr['content'])
                            records.append(record)
            result_records = t.replace_records(records)

            if result_records['status'] == 'ok':
                    return make_response(jsonify({'status': 'ok', 'msg': result['msg']}), 200)
            else:
                result = t.delete_template()
                return make_response(jsonify({'status': 'error', 'msg': result_records['msg']}), 500)

        else:
            return make_response(jsonify({'status': 'error', 'msg': result['msg']}), 500)
    except:
        logging.error(traceback.print_exc())
        return make_response(jsonify({'status': 'error', 'msg': 'Error when applying new changes'}), 500)


@app.route('/template/<string:template>/edit', methods=['GET'])
@login_required
@admin_role_required
def edit_template(template):
    try:
        t = DomainTemplate.query.filter(DomainTemplate.name == template).first()
        if t is not None:
            records = []
            for jr in t.records:
                if jr.type in app.config['RECORDS_ALLOW_EDIT']:
                        record = DomainTemplateRecord(name=jr.name, type=jr.type, status='Disabled' if jr.status else 'Active', ttl=jr.ttl, data=jr.data)
                        records.append(record)

            return render_template('template_edit.html', template=t.name, records=records, editable_records=app.config['RECORDS_ALLOW_EDIT'])
    except:
        logging.error(traceback.print_exc())
        return redirect(url_for('error', code=500))
    return redirect(url_for('templates'))


@app.route('/template/<string:template>/apply', methods=['POST'], strict_slashes=False)
@login_required
def apply_records(template):
    try:
        jdata = request.json
        records = []

        for j in jdata:
            name = '@' if j['record_name'] in ['@', ''] else j['record_name']
            type = j['record_type']
            data = j['record_data']
            disabled = True if j['record_status'] == 'Disabled' else False
            ttl = int(j['record_ttl']) if j['record_ttl'] else 3600

            dtr = DomainTemplateRecord(name=name, type=type, data=data, status=disabled, ttl=ttl)
            records.append(dtr)

        t = DomainTemplate.query.filter(DomainTemplate.name == template).first()
        result = t.replace_records(records)
        if result['status'] == 'ok':
            history = History(msg='Apply domain template record changes to domain template {0}'.format(template), detail=str(jdata), created_by=current_user.username)
            history.add()
            return make_response(jsonify(result), 200)
        else:
            return make_response(jsonify(result), 400)
    except:
        logging.error(traceback.print_exc())
        return make_response(jsonify({'status': 'error', 'msg': 'Error when applying new changes'}), 500)


@app.route('/template/<string:template>/delete', methods=['GET'])
@login_required
@admin_role_required
def delete_template(template):
    try:
        t = DomainTemplate.query.filter(DomainTemplate.name == template).first()
        if t is not None:
            result = t.delete_template()
            if result['status'] == 'ok':
                history = History(msg='Deleted domain template {0}'.format(template), detail=str({'name': template}), created_by=current_user.username)
                history.add()
                return redirect(url_for('templates'))
            else:
                flash(result['msg'], 'error')
                return redirect(url_for('templates'))
    except:
        logging.error(traceback.print_exc())
        return redirect(url_for('error', code=500))
    return redirect(url_for('templates'))


@app.route('/admin', methods=['GET', 'POST'])
@login_required
@admin_role_required
def admin():
    domains = Domain.query.all()
    users = User.query.all()

    server = Server(server_id='localhost')
    configs = server.get_config()
    statistics = server.get_statistic()
    history_number = History.query.count()

    if statistics:
        uptime = list([uptime for uptime in statistics if uptime['name'] == 'uptime'])[0]['value']
    else:
        uptime = 0

    return render_template('admin.html', domains=domains, users=users, configs=configs, statistics=statistics, uptime=uptime, history_number=history_number)


@app.route('/admin/user/create', methods=['GET', 'POST'])
@login_required
@admin_role_required
def admin_createuser():
    if request.method == 'GET':
        return render_template('admin_createuser.html')

    if request.method == 'POST':
        fdata = request.form

        user = User(username=fdata['username'], plain_text_password=fdata['password'], firstname=fdata['firstname'], lastname=fdata['lastname'], email=fdata['email'])

        if fdata['password'] == "":
            return render_template('admin_createuser.html', user=user, blank_password=True)

        result = user.create_local_user();
        if result['status']:
            return redirect(url_for('admin_manageuser'))

        return render_template('admin_createuser.html', user=user, error=result['msg'])


@app.route('/admin/manageuser', methods=['GET', 'POST'])
@login_required
@admin_role_required
def admin_manageuser():
    if request.method == 'GET':
        users = User.query.order_by(User.username).all()
        return render_template('admin_manageuser.html', users=users)

    if request.method == 'POST':
        #
        # post data should in format
        # {'action': 'delete_user', 'data': 'username'}
        #
        try:
            jdata = request.json
            data = jdata['data']

            if jdata['action'] == 'delete_user':
                user = User(username=data)
                result = user.delete()
                if result:
                    history = History(msg='Delete username {0}'.format(data), created_by=current_user.username)
                    history.add()
                    return make_response(jsonify( { 'status': 'ok', 'msg': 'User has been removed.' } ), 200)
                else:
                    return make_response(jsonify( { 'status': 'error', 'msg': 'Cannot remove user.' } ), 500)

            elif jdata['action'] == 'revoke_user_privielges':
                user = User(username=data)
                result = user.revoke_privilege()
                if result:
                    history = History(msg='Revoke {0} user privielges'.format(data), created_by=current_user.username)
                    history.add()
                    return make_response(jsonify( { 'status': 'ok', 'msg': 'Revoked user privielges.' } ), 200)
                else:
                    return make_response(jsonify( { 'status': 'error', 'msg': 'Cannot revoke user privilege.' } ), 500)

            elif jdata['action'] == 'set_admin':
                username = data['username']
                is_admin = data['is_admin']
                user = User(username=username)
                result = user.set_admin(is_admin)
                if result:
                    history = History(msg='Change user role of {0}'.format(username), created_by=current_user.username)
                    history.add()
                    return make_response(jsonify( { 'status': 'ok', 'msg': 'Changed user role successfully.' } ), 200)
                else:
                    return make_response(jsonify( { 'status': 'error', 'msg': 'Cannot change user role.' } ), 500)
            else:
                return make_response(jsonify( { 'status': 'error', 'msg': 'Action not supported.' } ), 400)
        except:
            logging.error(traceback.print_exc())
            return make_response(jsonify( { 'status': 'error', 'msg': 'There is something wrong, please contact Administrator.' } ), 400)


@app.route('/admin/history', methods=['GET', 'POST'])
@login_required
@admin_role_required
def admin_history():
    if request.method == 'POST':
        h = History()
        result = h.remove_all()
        if result:
            history = History(msg='Remove all histories', created_by=current_user.username)
            history.add()

            return make_response(jsonify( { 'status': 'ok', 'msg': 'Changed user role successfully.' } ), 200)
        else:
            return make_response(jsonify( { 'status': 'error', 'msg': 'Can not remove histories.' } ), 500)

    if request.method == 'GET':
        histories = History.query.all()
        return render_template('admin_history.html', histories=histories)


@app.route('/admin/settings', methods=['GET'])
@login_required
@admin_role_required
def admin_settings():
    if request.method == 'GET':
        settings = Setting.query.filter(Setting.name != 'maintenance')
        return render_template('admin_settings.html', settings=settings)


@app.route('/admin/setting/<path:setting>/toggle', methods=['POST'])
@login_required
@admin_role_required
def admin_settings_toggle(setting):
    result = Setting().toggle(setting)
    if (result):
        return make_response(jsonify( { 'status': 'ok', 'msg': 'Toggled setting successfully.' } ), 200)
    else:
        return make_response(jsonify( { 'status': 'error', 'msg': 'Unable to toggle setting.' } ), 500)


@app.route('/admin/setting/<path:setting>/edit', methods=['POST'])
@login_required
@admin_role_required
def admin_settings_edit(setting):
    jdata = request.json
    new_value = jdata['value']
    result = Setting().set(setting, new_value)

    if (result):
        return make_response(jsonify( { 'status': 'ok', 'msg': 'Toggled setting successfully.' } ), 200)
    else:
        return make_response(jsonify( { 'status': 'error', 'msg': 'Unable to toggle setting.' } ), 500)


@app.route('/user/profile', methods=['GET', 'POST'])
@login_required
def user_profile():
    external_account = False
    if session.has_key('external_auth'):
        external_account = session['external_auth']
    if request.method == 'GET' or external_account:
        return render_template('user_profile.html', external_account=external_account)
    if request.method == 'POST':
        # get new profile info
        firstname = request.form['firstname'] if 'firstname' in request.form else ''
        lastname = request.form['lastname'] if 'lastname' in request.form else ''
        email = request.form['email'] if 'email' in request.form else ''
        new_password = request.form['password'] if 'password' in request.form else ''

        # json data
        if request.data:
            jdata = request.json
            data = jdata['data']
            if jdata['action'] == 'enable_otp':
                enable_otp = data['enable_otp']
                user = User(username=current_user.username)
                user.update_profile(enable_otp=enable_otp)
                return make_response(jsonify( { 'status': 'ok', 'msg': 'Change OTP Authentication successfully. Status: {0}'.format(enable_otp) } ), 200)

        # get new avatar
        save_file_name = None
        if 'file' in request.files:
            file = request.files['file']
            if file:
                filename = secure_filename(file.filename)
                file_extension = filename.rsplit('.', 1)[1]

                if file_extension.lower() in ['jpg', 'jpeg', 'png']:
                    save_file_name = current_user.username + '.' + file_extension
                    file.save(os.path.join(app.config['UPLOAD_DIR'], 'avatar', save_file_name))

        # update user profile
        user = User(username=current_user.username, plain_text_password=new_password, firstname=firstname, lastname=lastname, email=email, avatar=save_file_name, reload_info=False)
        user.update_profile()

        return render_template('user_profile.html', external_account=external_account)


@app.route('/user/avatar/<path:filename>')
def user_avatar(filename):
    return send_from_directory(os.path.join(app.config['UPLOAD_DIR'], 'avatar'), filename)


@app.route('/qrcode')
@login_required
def qrcode():
    if not current_user:
        return redirect(url_for('index'))

    # render qrcode for FreeTOTP
    img = qrc.make(current_user.get_totp_uri(), image_factory=qrc_svg.SvgImage)
    stream = BytesIO()
    img.save(stream)
    return stream.getvalue(), 200, {
        'Content-Type': 'image/svg+xml',
        'Cache-Control': 'no-cache, no-store, must-revalidate',
        'Pragma': 'no-cache',
        'Expires': '0'}


@app.route('/nic/checkip.html', methods=['GET', 'POST'])
def dyndns_checkip():
    # route covers the default ddclient 'web' setting for the checkip service
    return render_template('dyndns.html', response=request.environ.get('HTTP_X_REAL_IP', request.remote_addr))


@app.route('/nic/update', methods=['GET', 'POST'])
@dyndns_login_required
def dyndns_update():
    # dyndns protocol response codes in use are:
    # good: update successful
    # nochg: IP address already set to update address
    # nohost: hostname does not exist for this user account
    # 911: server error
    # have to use 200 HTTP return codes because ddclient does not read the return string if the code is other than 200
    # reference: https://help.dyn.com/remote-access-api/perform-update/
    # reference: https://help.dyn.com/remote-access-api/return-codes/
    hostname = request.args.get('hostname')
    myip = request.args.get('myip')

    try:
        # get all domains owned by the current user
        domains = User(id=current_user.id).get_domain()
    except:
        return render_template('dyndns.html', response='911'), 200

    domain = None
    domain_segments = hostname.split('.')
    for index in range(len(domain_segments)):
        full_domain = '.'.join(domain_segments)
        potential_domain = Domain.query.filter(Domain.name == full_domain).first()
        if potential_domain in domains:
            domain = potential_domain
            break
        domain_segments.pop(0)

    if not domain:
        history = History(msg="DynDNS update: attempted update of {0} but it does not exist for this user".format(hostname), created_by=current_user.username)
        history.add()
        return render_template('dyndns.html', response='nohost'), 200

    r = Record()
    r.name = hostname
    # check if the user requested record exists within this domain
    if r.exists(domain.name) and r.is_allowed_edit():
        if r.data == myip:
            # record content did not change, return 'nochg'
            history = History(msg="DynDNS update: attempted update of {0} but record did not change".format(hostname), created_by=current_user.username)
            history.add()
            return render_template('dyndns.html', response='nochg'), 200
        else:
            oldip = r.data
            result = r.update(domain.name, myip)
            if result['status'] == 'ok':
                history = History(msg='DynDNS update: updated record {0} in zone {1}, it changed from {2} to {3}'.format(hostname,domain.name,oldip,myip), detail=str(result), created_by=current_user.username)
                history.add()
                return render_template('dyndns.html', response='good'), 200
            else:
                return render_template('dyndns.html', response='911'), 200
    elif r.is_allowed_edit():
        ondemand_creation = DomainSetting.query.filter(DomainSetting.domain == domain).filter(DomainSetting.setting == 'create_via_dyndns').first()
        if (ondemand_creation != None) and (strtobool(ondemand_creation.value) == True):
            record = Record(name=hostname,type='A',data=myip,status=False,ttl=3600)
            result = record.add(domain.name)
            if result['status'] == 'ok':
                history = History(msg='DynDNS update: created record {0} in zone {1}, it now represents {2}'.format(hostname,domain.name,myip), detail=str(result), created_by=current_user.username)
                history.add()
                return render_template('dyndns.html', response='good'), 200

    history = History(msg='DynDNS update: attempted update of {0} but it does not exist for this user'.format(hostname), created_by=current_user.username)
    history.add()
    return render_template('dyndns.html', response='nohost'), 200


@app.route('/', methods=['GET', 'POST'])
@login_required
def index():
    return redirect(url_for('dashboard'))

# END VIEWS<|MERGE_RESOLUTION|>--- conflicted
+++ resolved
@@ -16,23 +16,18 @@
 from werkzeug import secure_filename
 from werkzeug.security import gen_salt
 
-<<<<<<< HEAD
 from .models import User, Domain, Record, Server, History, Anonymous, Setting, DomainSetting, DomainTemplate, DomainTemplateRecord
 from app import app, login_manager, github, google
 from app.lib import utils
 from app.lib.log import logger
 from app.decorators import admin_role_required, can_access_domain
 
-# LOG CONFIG
-logging = logger('MODEL', app.config['LOG_LEVEL'], app.config['LOG_FILE']).config()
-=======
-from .models import User, Domain, Record, Server, History, Anonymous, Setting, DomainSetting
-from app import app, login_manager, github, google
-from lib import utils
 if app.config['SAML_ENABLED']:
     from onelogin.saml2.auth import OneLogin_Saml2_Auth
     from onelogin.saml2.utils import OneLogin_Saml2_Utils
->>>>>>> e8673131
+
+# LOG CONFIG
+logging = logger('MODEL', app.config['LOG_LEVEL'], app.config['LOG_FILE']).config()
 
 # FILTERS
 jinja2.filters.FILTERS['display_record_name'] = utils.display_record_name
@@ -86,10 +81,7 @@
         return dict(auto_ptr_setting=False)
     else:
         return dict(auto_ptr_setting=strtobool(auto_ptr_setting.value))
-<<<<<<< HEAD
-
-=======
->>>>>>> e8673131
+
 
 # START USER AUTHENTICATION HANDLER
 @app.before_request
@@ -196,8 +188,6 @@
         return abort(400)
     return github.authorize(callback=url_for('authorized', _external=True))
 
-<<<<<<< HEAD
-=======
 @app.route('/saml/login')
 def saml_login():
     if not app.config.get('SAML_ENABLED'):
@@ -262,7 +252,6 @@
         return redirect(url_for('index'))
     else:
         return  render_template('errors/SAML.html', errors=errors)
->>>>>>> e8673131
 
 @app.route('/login', methods=['GET', 'POST'])
 @login_manager.unauthorized_handler
@@ -270,13 +259,10 @@
     LOGIN_TITLE = app.config['LOGIN_TITLE'] if 'LOGIN_TITLE' in app.config.keys() else ''
     BASIC_ENABLED = app.config['BASIC_ENABLED']
     SIGNUP_ENABLED = app.config['SIGNUP_ENABLED']
-    LDAP_ENABLE = app.config.get('LDAP_ENABLE')
+    LDAP_ENABLED = app.config.get('LDAP_ENABLED')
     GITHUB_ENABLE = app.config.get('GITHUB_OAUTH_ENABLE')
     GOOGLE_ENABLE = app.config.get('GOOGLE_OAUTH_ENABLE')
-<<<<<<< HEAD
-=======
     SAML_ENABLED = app.config.get('SAML_ENABLED')
->>>>>>> e8673131
 
     if g.user is not None and current_user.is_authenticated:
         return redirect(url_for('dashboard'))
@@ -292,8 +278,7 @@
             user = User(username=email,
                         firstname=first_name,
                         lastname=surname,
-<<<<<<< HEAD
-                        plain_text_password=gen_salt(7),
+                        plain_text_password=None,
                         email=email)
 
             result = user.create_local_user()
@@ -303,15 +288,7 @@
 
         session['user_id'] = user.id
         login_user(user, remember = False)
-=======
-                        plain_text_password=None,
-                        email=email)
-            user.create_local_user()
-
-        session['user_id'] = user.id
-        login_user(user, remember = False)
         session['external_auth'] = True
->>>>>>> e8673131
         return redirect(url_for('index'))
 
     if 'github_token' in session:
@@ -338,12 +315,8 @@
         return render_template('login.html',
                                github_enabled=GITHUB_ENABLE,
                                google_enabled=GOOGLE_ENABLE,
-<<<<<<< HEAD
-                               ldap_enabled=LDAP_ENABLE, login_title=LOGIN_TITLE,
-=======
                                saml_enabled=SAML_ENABLED,
                                ldap_enabled=LDAP_ENABLED, login_title=LOGIN_TITLE,
->>>>>>> e8673131
                                basic_enabled=BASIC_ENABLED, signup_enabled=SIGNUP_ENABLED)
 
     # process login
@@ -369,36 +342,24 @@
         try:
             auth = user.is_validate(method=auth_method)
             if auth == False:
-<<<<<<< HEAD
-                return render_template('login.html', error='Invalid credentials', ldap_enabled=LDAP_ENABLE, login_title=LOGIN_TITLE, basic_enabled=BASIC_ENABLED, signup_enabled=SIGNUP_ENABLED)
-        except Exception as e:
-            return render_template('login.html', error=e, ldap_enabled=LDAP_ENABLE, login_title=LOGIN_TITLE, basic_enabled=BASIC_ENABLED, signup_enabled=SIGNUP_ENABLED)
-=======
                 return render_template('login.html', error='Invalid credentials', ldap_enabled=LDAP_ENABLED,
                                        login_title=LOGIN_TITLE,
                                        basic_enabled=BASIC_ENABLED,
                                        signup_enabled=SIGNUP_ENABLED,
                                        github_enabled=GITHUB_ENABLE,
                                        saml_enabled=SAML_ENABLED)
-        except Exception, e:
-            error = e.message['desc'] if 'desc' in e.message else e
-            return render_template('login.html', error=error, ldap_enabled=LDAP_ENABLED, login_title=LOGIN_TITLE,
+        except Exception as e:
+            return render_template('login.html', error=e, ldap_enabled=LDAP_ENABLED, login_title=LOGIN_TITLE,
                                    basic_enabled=BASIC_ENABLED,
                                    signup_enabled=SIGNUP_ENABLED,
                                    github_enabled=GITHUB_ENABLE,
                                    saml_enabled=SAML_ENABLED)
->>>>>>> e8673131
 
         # check if user enabled OPT authentication
         if user.otp_secret:
             if otp_token:
                 good_token = user.verify_totp(otp_token)
                 if not good_token:
-<<<<<<< HEAD
-                    return render_template('login.html', error='Invalid credentials', ldap_enabled=LDAP_ENABLE, login_title=LOGIN_TITLE, basic_enabled=BASIC_ENABLED, signup_enabled=SIGNUP_ENABLED)
-            else:
-                return render_template('login.html', error='Token required', ldap_enabled=LDAP_ENABLE, login_title=LOGIN_TITLE, basic_enabled=BASIC_ENABLED, signup_enabled=SIGNUP_ENABLED)
-=======
                     return render_template('login.html', error='Invalid credentials', ldap_enabled=LDAP_ENABLED,
                                            login_title=LOGIN_TITLE,
                                            basic_enabled=BASIC_ENABLED,
@@ -412,7 +373,6 @@
                                        signup_enabled=SIGNUP_ENABLED,
                                        github_enabled = GITHUB_ENABLE,
                                        saml_enabled = SAML_ENABLED)
->>>>>>> e8673131
 
         login_user(user, remember = remember_me)
         return redirect(request.args.get('next') or url_for('index'))
@@ -428,29 +388,20 @@
 
         try:
             result = user.create_local_user()
-<<<<<<< HEAD
-            if result['status'] == True:
-                return render_template('login.html', username=username, password=password, ldap_enabled=LDAP_ENABLE, login_title=LOGIN_TITLE, basic_enabled=BASIC_ENABLED, signup_enabled=SIGNUP_ENABLED)
-=======
             if result == True:
                 return render_template('login.html', username=username, password=password, ldap_enabled=LDAP_ENABLED,
                                        login_title=LOGIN_TITLE, basic_enabled=BASIC_ENABLED, signup_enabled=SIGNUP_ENABLED,
                                        github_enabled=GITHUB_ENABLE,saml_enabled=SAML_ENABLED)
->>>>>>> e8673131
             else:
                 return render_template('register.html', error=result['msg'])
         except Exception as e:
             return render_template('register.html', error=e)
 
-
 def clear_session():
     session.pop('user_id', None)
     session.pop('github_token', None)
     session.pop('google_token', None)
-<<<<<<< HEAD
-=======
     session.clear()
->>>>>>> e8673131
     logout_user()
 
 @app.route('/logout')
@@ -501,8 +452,7 @@
         uptime = list([uptime for uptime in statistics if uptime['name'] == 'uptime'])[0]['value']
     else:
         uptime = 0
-<<<<<<< HEAD
-    return render_template('dashboard.html', domain_count=domain_count, users=users, history_number=history_number, uptime=uptime, histories=history)
+    return render_template('dashboard.html', domain_count=domain_count, users=users, history_number=history_number, uptime=uptime, histories=history,pdns_version=app.config['PDNS_VERSION'])
 
 
 @app.route('/dashboard-domains', methods=['GET'])
@@ -570,9 +520,6 @@
         "data": data,
     }
     return jsonify(response_data)
-=======
-    return render_template('dashboard.html', domains=domains, domain_count=domain_count, users=users, history_number=history_number, uptime=uptime, histories=history,pdns_version=app.config['PDNS_VERSION'])
->>>>>>> e8673131
 
 
 @app.route('/domain/<path:domain_name>', methods=['GET', 'POST'])
@@ -584,9 +531,6 @@
     domain = Domain.query.filter(Domain.name == domain_name).first()
     if not domain:
         return redirect(url_for('error', code=404))
-
-    if not current_user.can_access_domain(domain_name):
-        abort(403)
 
     # query domain info from PowerDNS API
     zone_info = r.get_record_data(domain.name)
@@ -604,14 +548,11 @@
                 for subrecord in jr['records']:
                     record = Record(name=jr['name'], type=jr['type'], status='Disabled' if subrecord['disabled'] else 'Active', ttl=jr['ttl'], data=subrecord['content'])
                     records.append(record)
-<<<<<<< HEAD
         if not re.search('ip6\.arpa|in-addr\.arpa$', domain_name):
             editable_records = app.config['RECORDS_ALLOW_EDIT']
         else:
             editable_records = app.config['REVERSE_ALLOW_EDIT']
         return render_template('domain.html', domain=domain, records=records, editable_records=editable_records)
-=======
->>>>>>> e8673131
     else:
         for jr in jrecords:
             if jr['type'] in app.config['RECORDS_ALLOW_EDIT']:
@@ -724,7 +665,8 @@
 
         return redirect(url_for('domain_management', domain_name=domain_name))
 
-@app.route('/admin/domain/<string:domain_name>/change_soa_setting', methods=['POST'])
+
+@app.route('/admin/domain/<path:domain_name>/change_soa_setting', methods=['POST'])
 @login_required
 @admin_role_required
 def domain_change_soa_edit_api(domain_name):
@@ -736,15 +678,14 @@
         return redirect(url_for('error', code=500))
     if new_setting == '0':
         return redirect(url_for('domain_management', domain_name=domain_name))
-    print new_setting
+
     d = Domain()
     status = d.update_soa_setting(domain_name=domain_name, soa_edit_api=new_setting)
     if status['status'] != None:
         users = User.query.all()
         d = Domain(name=domain_name)
         domain_user_ids = d.get_user()
-        return render_template('domain_management.html', domain=domain, users=users, domain_user_ids=domain_user_ids,
-                               status=status)
+        return render_template('domain_management.html', domain=domain, users=users, domain_user_ids=domain_user_ids, status=status)
     else:
         return redirect(url_for('error', code=500))
 
@@ -757,10 +698,6 @@
     example jdata: {u'record_ttl': u'1800', u'record_type': u'CNAME', u'record_name': u'test4', u'record_status': u'Active', u'record_data': u'duykhanh.me'}
     """
     #TODO: filter removed records / name modified records.
-
-    if not current_user.can_access_domain(domain_name):
-        return make_response(jsonify({'status': 'error', 'msg': 'You do not have access to that domain'}), 403)
-
     try:
         jdata = request.json
 
@@ -785,10 +722,6 @@
     This route is used for domain work as Slave Zone only
     Pulling the records update from its Master
     """
-
-    if not current_user.can_access_domain(domain_name):
-        return make_response(jsonify({'status': 'error', 'msg': 'You do not have access to that domain'}), 403)
-
     try:
         jdata = request.json
 
@@ -820,36 +753,27 @@
 
 
 @app.route('/domain/<path:domain_name>/dnssec', methods=['GET'])
+@login_required
 @can_access_domain
-@login_required
 def domain_dnssec(domain_name):
-    if not current_user.can_access_domain(domain_name):
-        return make_response(jsonify({'status': 'error', 'msg': 'You do not have access to that domain'}), 403)
-
     domain = Domain()
     dnssec = domain.get_domain_dnssec(domain_name)
     return make_response(jsonify(dnssec), 200)
 
-<<<<<<< HEAD
-
-@app.route('/domain/<path:domain_name>/managesetting', methods=['GET', 'POST'])
-=======
-@app.route('/domain/<string:domain_name>/dnssec/enable', methods=['GET'])
-@login_required
+
+@app.route('/domain/<path:domain_name>/dnssec/enable', methods=['GET'])
+@login_required
+@can_access_domain
 def domain_dnssec_enable(domain_name):
-    if not current_user.can_access_domain(domain_name):
-        return make_response(jsonify({'status': 'error', 'msg': 'You do not have access to that domain'}), 403)
-
     domain = Domain()
     dnssec = domain.enable_domain_dnssec(domain_name)
     return make_response(jsonify(dnssec), 200)
 
-@app.route('/domain/<string:domain_name>/dnssec/disable', methods=['GET'])
-@login_required
+
+@app.route('/domain/<path:domain_name>/dnssec/disable', methods=['GET'])
+@login_required
+@can_access_domain
 def domain_dnssec_disable(domain_name):
-    if not current_user.can_access_domain(domain_name):
-        return make_response(jsonify({'status': 'error', 'msg': 'You do not have access to that domain'}), 403)
-
     domain = Domain()
     dnssec = domain.get_domain_dnssec(domain_name)
 
@@ -859,8 +783,7 @@
     return make_response(jsonify( { 'status': 'ok', 'msg': 'DNSSEC removed.' } ))
 
 
-@app.route('/domain/<string:domain_name>/managesetting', methods=['GET', 'POST'])
->>>>>>> e8673131
+@app.route('/domain/<path:domain_name>/managesetting', methods=['GET', 'POST'])
 @login_required
 @admin_role_required
 def admin_setdomainsetting(domain_name):
@@ -1001,7 +924,7 @@
         return make_response(jsonify({'status': 'error', 'msg': 'Error when applying new changes'}), 500)
 
 
-@app.route('/template/<string:template>/edit', methods=['GET'])
+@app.route('/template/<path:template>/edit', methods=['GET'])
 @login_required
 @admin_role_required
 def edit_template(template):
@@ -1021,7 +944,7 @@
     return redirect(url_for('templates'))
 
 
-@app.route('/template/<string:template>/apply', methods=['POST'], strict_slashes=False)
+@app.route('/template/<path:template>/apply', methods=['POST'], strict_slashes=False)
 @login_required
 def apply_records(template):
     try:
@@ -1051,7 +974,7 @@
         return make_response(jsonify({'status': 'error', 'msg': 'Error when applying new changes'}), 500)
 
 
-@app.route('/template/<string:template>/delete', methods=['GET'])
+@app.route('/template/<path:template>/delete', methods=['GET'])
 @login_required
 @admin_role_required
 def delete_template(template):
