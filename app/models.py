import os 
import ldap
import time
import bcrypt
import urlparse
import itertools
import traceback

from datetime import datetime
from flask.ext.login import AnonymousUserMixin

from app import app, db
from lib import utils
from lib.log import logger
logging = logger('MODEL', app.config['LOG_LEVEL'], app.config['LOG_FILE']).config()

<<<<<<< HEAD
LDAP_URI = app.config['LDAP_URI']
LDAP_USERNAME = app.config['LDAP_USERNAME']
LDAP_PASSWORD = app.config['LDAP_PASSWORD']
LDAP_SEARCH_BASE = app.config['LDAP_SEARCH_BASE']
LDAP_TYPE = app.config['LDAP_TYPE']
LDAP_GROUP_SECURITY = app.config['LDAP_GROUP_SECURITY']
if LDAP_GROUP_SECURITY == True:
    LDAP_ADMIN_GROUP = app.config['LDAP_ADMIN_GROUP']
    LDAP_USER_GROUP = app.config['LDAP_USER_GROUP']
=======
if 'LDAP_TYPE' in app.config.keys():
    LDAP_URI = app.config['LDAP_URI']
    LDAP_USERNAME = app.config['LDAP_USERNAME']
    LDAP_PASSWORD = app.config['LDAP_PASSWORD']
    LDAP_SEARCH_BASE = app.config['LDAP_SEARCH_BASE']
    LDAP_TYPE = app.config['LDAP_TYPE']
else:
    LDAP_TYPE = False
>>>>>>> 8f8b2626

PDNS_STATS_URL = app.config['PDNS_STATS_URL']
PDNS_API_KEY = app.config['PDNS_API_KEY']


class Anonymous(AnonymousUserMixin):
  def __init__(self):
    self.username = 'Anonymous'


class User(db.Model):

    id = db.Column(db.Integer, primary_key=True)
    username = db.Column(db.String(64), index=True, unique=True)
    password = db.Column(db.String(64))
    firstname = db.Column(db.String(64))
    lastname = db.Column(db.String(64))
    email = db.Column(db.String(128))
    avatar = db.Column(db.String(128))
    role_id = db.Column(db.Integer, db.ForeignKey('role.id'))

    def __init__(self, id=None, username=None, password=None, plain_text_password=None, firstname=None, lastname=None, role_id=None, email=None, avatar=None, reload_info=True):
        self.id = id
        self.username = username
        self.password = password
        self.plain_text_password = plain_text_password
        self.firstname = firstname
        self.lastname = lastname
        self.role_id = role_id
        self.email = email
        self.avatar = avatar

        if reload_info:
            user_info = self.get_user_info_by_id() if id else self.get_user_info_by_username()

            if user_info:
                self.id = user_info.id
                self.username = user_info.username
                self.firstname = user_info.firstname
                self.lastname = user_info.lastname
                self.email = user_info.email
                self.role_id = user_info.role_id

    def is_authenticated(self):
        return True
 
    def is_active(self):
        return True
 
    def is_anonymous(self):
        return False

    def get_id(self):
        try:
            return unicode(self.id)  # python 2
        except NameError:
            return str(self.id)  # python 3

    def __repr__(self):
        return '<User %r>' % (self.username)

    def get_hashed_password(self, plain_text_password=None):
        # Hash a password for the first time
        #   (Using bcrypt, the salt is saved into the hash itself)
        pw = plain_text_password if plain_text_password else self.plain_text_password
        return bcrypt.hashpw(pw, bcrypt.gensalt())

    def check_password(self, hashed_password):        
        # Check hased password. Useing bcrypt, the salt is saved into the hash itself
        return bcrypt.checkpw(self.plain_text_password, hashed_password)

    def get_user_info_by_id(self):
        user_info = User.query.get(int(self.id))
        return user_info

    def get_user_info_by_username(self):
        user_info = User.query.filter(User.username == self.username).first()
        return user_info

    def ldap_search(self, searchFilter, baseDN):
        searchScope = ldap.SCOPE_SUBTREE
        retrieveAttributes = None

        try:
            ldap.set_option(ldap.OPT_X_TLS_REQUIRE_CERT, ldap.OPT_X_TLS_NEVER)
            l = ldap.initialize(LDAP_URI)
            l.set_option(ldap.OPT_REFERRALS, 0)
            l.set_option(ldap.OPT_PROTOCOL_VERSION, 3)
            l.set_option(ldap.OPT_X_TLS,ldap.OPT_X_TLS_DEMAND)
            l.set_option( ldap.OPT_X_TLS_DEMAND, True )
            l.set_option( ldap.OPT_DEBUG_LEVEL, 255 )
            l.protocol_version = ldap.VERSION3

            l.simple_bind_s(LDAP_USERNAME, LDAP_PASSWORD)
            ldap_result_id = l.search(baseDN, searchScope, searchFilter, retrieveAttributes)
            result_set = []
            while 1:
                result_type, result_data = l.result(ldap_result_id, 0)
                if (result_data == []):
                    break
                else:
                    if result_type == ldap.RES_SEARCH_ENTRY:
                        result_set.append(result_data)
            return result_set

        except ldap.LDAPError, e:
            logging.error(e)
            raise

    def is_validate(self, method):
        """
        Validate user credential
        """
        if method == 'LOCAL':
            user_info = User.query.filter(User.username == self.username).first()

            if user_info:
                if user_info.password and self.check_password(user_info.password):
                    logging.info('User "%s" logged in successfully' % self.username)
                    return True
                else:
                    logging.error('User "%s" input a wrong password' % self.username)
                    return False
            else:
                logging.warning('User "%s" does not exist' % self.username)
                return False

        elif method == 'LDAP':
            if not LDAP_TYPE:
                logging.error('LDAP authentication is disabled')
                return False

            if LDAP_TYPE == 'ldap':
              searchFilter = "cn=%s" % self.username
            else:
              searchFilter = "(&(objectcategory=person)(samaccountname=%s))" % self.username
            try:
                result = self.ldap_search(searchFilter, LDAP_SEARCH_BASE)
            except Exception, e:
                raise

            if not result:
                logging.warning('User "%s" does not exist' % self.username)
                return False
            else:
                ldap.set_option(ldap.OPT_X_TLS_REQUIRE_CERT, ldap.OPT_X_TLS_NEVER)
                l = ldap.initialize(LDAP_URI)
                l.set_option(ldap.OPT_REFERRALS, 0)
                l.set_option(ldap.OPT_PROTOCOL_VERSION, 3)
                l.set_option(ldap.OPT_X_TLS,ldap.OPT_X_TLS_DEMAND)
                l.set_option( ldap.OPT_X_TLS_DEMAND, True )
                l.set_option( ldap.OPT_DEBUG_LEVEL, 255 )
                l.protocol_version = ldap.VERSION3

                try:
                    ldap_username = result[0][0][0]
                    l.simple_bind_s(ldap_username, self.password)
                    if LDAP_GROUP_SECURITY:
                        try:
                            if LDAP_TYPE == 'ldap':
                                uid = result[0][0][1]['uid'][0]
                                groupSearchFilter =  "(&(objectClass=posixGroup)(memberUid=%s))" % uid
                            else:
                                groupSearchFilter =  "(&(objectcategory=group)(member=%s))" % ldap_username
                            groups = self.ldap_search(groupSearchFilter, LDAP_SEARCH_BASE)
                            allowedlogin = False
                            isadmin = False
                            for group in groups:
                                logging.debug(group)
                                if (group[0][0] == LDAP_ADMIN_GROUP):
                                    allowedlogin = True
                                    isadmin = True
                                    logging.info('User %s is part of the "%s" group that allows admin access to PowerDNS-Admin' % (self.username,LDAP_ADMIN_GROUP))
                                if (group[0][0] == LDAP_USER_GROUP):
                                    allowedlogin = True
                                    logging.info('User %s is part of the "%s" group that allows user access to PowerDNS-Admin' % (self.username,LDAP_USER_GROUP))
                            if allowedlogin == False:
                                logging.error('User %s is not part of the "%s" or "%s" groups that allow access to PowerDNS-Admin' % (self.username,LDAP_ADMIN_GROUP,LDAP_USER_GROUP))
                                return False
                        except:
                            logging.error('LDAP group lookup for user "%s" has failed' % self.username)
                    logging.info('User "%s" logged in successfully' % self.username)
                    
                    # create user if not exist in the db
                    if User.query.filter(User.username == self.username).first() == None:
                        try:
                            # try to get user's firstname & lastname from LDAP
                            # this might be changed in the future
                            self.firstname = result[0][0][1]['givenName'][0]
                            self.lastname = result[0][0][1]['sn'][0]
                        except:
                            self.firstname = self.username
                            self.lastname = ''

                        # first registered user will be in Administrator role or if part of LDAP Admin group
                        if (User.query.count() == 0):
                            self.role_id = Role.query.filter_by(name='Administrator').first().id
                        else:
                            self.role_id = Role.query.filter_by(name='User').first().id
                            
                        # 
                        if LDAP_GROUP_SECURITY:
                            if isadmin == True:
                                self.role_id = Role.query.filter_by(name='Administrator').first().id

                        self.create_user()
                        logging.info('Created user "%s" in the DB' % self.username)
                    else:
                        # user already exists in database, set their admin status based on group membership (if enabled)
                        if LDAP_GROUP_SECURITY:
                            self.set_admin(isadmin)
                    return True
                except:
                    logging.error('User "%s" input a wrong password' % self.username)
                    return False
        else:
            logging.error('Unsupported authentication method')
            return False

    def create_user(self):
        """
        If user logged in successfully via LDAP in the first time
        We will create a local user (in DB) in order to manage user
        profile such as name, roles,...
        """
        user = User(username=self.username, firstname=self.firstname, lastname=self.lastname, role_id=self.role_id)
        db.session.add(user)
        db.session.commit()
        # assgine user_id to current_user after create in the DB
        self.id = user.id

    def create_local_user(self):
        """
        Create local user witch stores username / password in the DB
        """
        # check if username existed
        user = User.query.filter(User.username == self.username).first()
        if user:
            return 'Username already existed'

        # check if email existed
        user = User.query.filter(User.email == self.email).first()
        if user:
            return 'Email already existed'

        try:
            # first register user will be in Administrator role
            if User.query.count() == 0:
                self.role_id = Role.query.filter_by(name='Administrator').first().id
            else:
                self.role_id = Role.query.filter_by(name='User').first().id

            user = User(username=self.username, firstname=self.firstname, lastname=self.lastname, role_id=self.role_id, email=self.email, password=self.get_hashed_password(self.plain_text_password))
            db.session.add(user)
            db.session.commit()
            return True
        except Exception, e:
            raise

    def update_profile(self):
        """
        Update user profile
        """
        user = User.query.filter(User.username == self.username).first()
        if user:
            if self.firstname:
                user.firstname = self.firstname
            if self.lastname:
                user.lastname = self.lastname
            if self.email:
                user.email = self.email
            if self.plain_text_password:
                user.password = self.get_hashed_password(self.plain_text_password)
            if self.avatar:
                user.avatar = self.avatar

            try:
                db.session.commit()
                return True
            except:
                db.session.rollback()
                return False

    def get_domain(self):
        """
        Get domains which user has permission to
        access
        """
        user_domains = []
        query = db.session.query(User, DomainUser, Domain).filter(User.id==self.id).filter(User.id==DomainUser.user_id).filter(Domain.id==DomainUser.domain_id).all()
        for q in query:
            user_domains.append(q[2])
        return user_domains

    def delete(self):
        """
        Delete a user
        """
        # revoke all user privileges first
        self.revoke_privilege()

        try:
            User.query.filter(User.username == self.username).delete()
            db.session.commit()
            return True
        except:
            db.session.rollback()
            logging.error('Cannot delete user %s from DB' % self.username)
            return False

    def revoke_privilege(self):
        """
        Revoke all privielges from a user
        """
        user = User.query.filter(User.username == self.username).first()
        
        if user:
            user_id = user.id
            try:
                DomainUser.query.filter(DomainUser.user_id == user_id).delete()
                db.session.commit()
                return True
            except:
                db.session.rollback()
                logging.error('Cannot revoke user %s privielges.' % self.username)
                return False
        return False

    def set_admin(self, is_admin):
        """
        Set role for a user:
            is_admin == True  => Administrator
            is_admin == False => User
        """
        user_role_name = 'Administrator' if is_admin else 'User'
        role = Role.query.filter(Role.name==user_role_name).first()

        try:
            if role:
                user = User.query.filter(User.username==self.username).first()
                user.role_id = role.id
                db.session.commit()
                return True
            else:
                return False
        except:
            db.session.roleback()
            logging.error('Cannot change user role in DB')
            logging.debug(traceback.format_exc())
            return False


class Role(db.Model):
    id = db.Column(db.Integer, primary_key = True)
    name = db.Column(db.String(64), index=True, unique=True)
    description = db.Column(db.String(128))
    users = db.relationship('User', backref='role', lazy='dynamic')

    def __init__(self, id=None, name=None, description=None):
        self.id = id
        self.name = name
        self.description = description
        
    # allow database autoincrement to do its own ID assignments    
    def __init__(self, name=None, description=None):
        self.id = None
        self.name = name
        self.description = description

    def __repr__(self):
        return '<Role %r>' % (self.name)


class Domain(db.Model):
    id = db.Column(db.Integer, primary_key = True)
    name = db.Column(db.String(255), index=True, unique=True)
    master = db.Column(db.String(128))
    type = db.Column(db.String(6), nullable = False)
    serial = db.Column(db.Integer)
    notified_serial = db.Column(db.Integer)
    last_check = db.Column(db.Integer)
    dnssec = db.Column(db.Integer)

    def __int__(self, id=None, name=None, master=None, type='NATIVE', serial=None, notified_serial=None, last_check=None, dnssec=None):
        self.id = id
        self.name = name
        self.master = master
        self.type = type
        self.serial = serial
        self.notified_serial = notified_serial
        self.last_check = last_check
        self.dnssec = dnssec

    def __repr__(self):
        return '<Domain %r>' % (self.name)

    def get_domains(self):
        """
        Get all domains which has in PowerDNS
        jdata example:
            [
              {
                "id": "example.org.",
                "url": "/servers/localhost/zones/example.org.",
                "name": "example.org",
                "kind": "Native",
                "dnssec": false,
                "account": "",
                "masters": [],
                "serial": 2015101501,
                "notified_serial": 0,
                "last_check": 0
              }
            ]
        """
        headers = {}
        headers['X-API-Key'] = PDNS_API_KEY
        jdata = utils.fetch_json(urlparse.urljoin(PDNS_STATS_URL, '/servers/localhost/zones'), headers=headers)
        return jdata

    def get_id_by_name(self, name):
        """
        Return domain id
        """
        domain = Domain.query.filter(Domain.name==name).first()
        return domain.id 

    def update(self):
        """
        Fetch zones (domains) from PowerDNS and update into DB
        """
        db_domain = Domain.query.all()
        list_db_domain = [d.name for d in db_domain]

        headers = {}
        headers['X-API-Key'] = PDNS_API_KEY
        try:
            jdata = utils.fetch_json(urlparse.urljoin(PDNS_STATS_URL, '/servers/localhost/zones'), headers=headers)
            list_jdomain = [d['name'] for d in jdata]

            try:
                # domains should remove from db since it doesn't exist in powerdns anymore
                should_removed_db_domain = list(set(list_db_domain).difference(list_jdomain))
                for d in should_removed_db_domain:
                    # revoke permission before delete domain
                    domain = Domain.query.filter(Domain.name==d).first()
                    domain_user = DomainUser.query.filter(DomainUser.domain_id==domain.id)
                    if domain_user:
                        domain_user.delete()
                        db.session.commit()

                    # then remove domain
                    Domain.query.filter(Domain.name == d).delete()
                    db.session.commit()
            except:
                logging.error('Can not delete domain from DB')
                logging.debug(traceback.format_exc())
                db.session.rollback()

            # update/add new domain
            for data in jdata:
                d = Domain.query.filter(Domain.name == data['name']).first()
                if d:
                    #update exist domain
                    d.master = str(data['masters'])
                    d.type = data['kind']
                    d.serial = data['serial']
                    d.notified_serial = data['notified_serial']
                    d.last_check = data['last_check']
                    d.dnssec = data['dnssec']
                else:
                    # add new domain
                    d = Domain()
                    d.name = data['name']
                    d.master = str(data['masters'])
                    d.type = data['kind']
                    d.serial = data['serial']
                    d.notified_serial = data['notified_serial']
                    d.last_check = data['last_check']
                    d.dnssec = data['dnssec']
                    db.session.add(d)
                try:
                    db.session.commit()
                except:
                    db.session.rollback()
            return {'status': 'ok', 'msg': 'Domain table has been updated successfully'}
        except Exception, e:
            logging.error('Can not update domain table.' + str(e))
            return {'status': 'error', 'msg': 'Can not update domain table'}

    def add(self, domain_name, domain_type, soa_edit_api, domain_ns=[], domain_master_ips=[]):
        """
        Add a domain to power dns
        """
        headers = {}
        headers['X-API-Key'] = PDNS_API_KEY

        if soa_edit_api == 'OFF':
            post_data = {
                            "name": domain_name,
                            "kind": domain_type,
                            "masters": domain_master_ips,
                            "nameservers": domain_ns,
                        }
        else:
            post_data = {
                                "name": domain_name,
                                "kind": domain_type,
                                "masters": domain_master_ips,
                                "nameservers": domain_ns,
                                "soa_edit_api": soa_edit_api
                            }

        try:
            jdata = utils.fetch_json(urlparse.urljoin(PDNS_STATS_URL, '/servers/localhost/zones'), headers=headers, method='POST', data=post_data)
            if 'error' in jdata.keys():
                logging.error(jdata['error'])
                return {'status': 'error', 'msg': jdata['error']}
            else:
                logging.info('Added domain %s successfully' % domain_name)
                return {'status': 'ok', 'msg': 'Added domain successfully'}
        except Exception, e:
            print traceback.format_exc()
            logging.error('Cannot add domain %s' % domain_name)
            logging.debug(str(e))
            return {'status': 'error', 'msg': 'Cannot add this domain.'}


    def delete(self, domain_name):
        """
        Delete a single domain name from powerdns
        """
        headers = {}
        headers['X-API-Key'] = PDNS_API_KEY
        try:
            jdata = utils.fetch_json(urlparse.urljoin(PDNS_STATS_URL, '/servers/localhost/zones/%s' % domain_name), headers=headers, method='DELETE')
            logging.info('Delete domain %s successfully' % domain_name)
            return {'status': 'ok', 'msg': 'Delete domain successfully'}
        except Exception, e:
            print traceback.format_exc()
            logging.error('Cannot delete domain %s' % domain_name)
            logging.debug(str(e))
            return {'status': 'error', 'msg': 'Cannot delete domain'}

    def get_user(self):
        """
        Get users (id) who have access to this domain name
        """
        user_ids = []
        query = db.session.query(DomainUser, Domain).filter(User.id==DomainUser.user_id).filter(Domain.id==DomainUser.domain_id).filter(Domain.name==self.name).all()
        for q in query:
            user_ids.append(q[0].user_id)
        return user_ids

    def grant_privielges(self, new_user_list):
        """
        Reconfigure domain_user table
        """

        domain_id = self.get_id_by_name(self.name)
        
        domain_user_ids = self.get_user()
        new_user_ids = [u.id for u in User.query.filter(User.username.in_(new_user_list)).all()] if new_user_list else []
        
        removed_ids = list(set(domain_user_ids).difference(new_user_ids))
        added_ids = list(set(new_user_ids).difference(domain_user_ids))

        try:
            for uid in removed_ids:
                DomainUser.query.filter(DomainUser.user_id == uid).filter(DomainUser.domain_id==domain_id).delete()
                db.session.commit()
        except:
            db.session.rollback()
            logging.error('Cannot revoke user privielges on domain %s' % self.name)

        try:
            for uid in added_ids:
                du = DomainUser(domain_id, uid)
                db.session.add(du)
                db.session.commit()
        except:
            db.session.rollback()
            logging.error('Cannot grant user privielges to domain %s' % self.name)


    def update_from_master(self, domain_name):
        """
        Update records from Master DNS server
        """
        domain = Domain.query.filter(Domain.name == domain_name).first()
        if domain:
            headers = {}
            headers['X-API-Key'] = PDNS_API_KEY
            try:
                jdata = utils.fetch_json(urlparse.urljoin(PDNS_STATS_URL, '/servers/localhost/zones/%s/axfr-retrieve' % domain), headers=headers, method='PUT')
                return {'status': 'ok', 'msg': 'Update from Master successfully'}
            except:
                return {'status': 'error', 'msg': 'There was something wrong, please contact administrator'}
        else:
            return {'status': 'error', 'msg': 'This domain doesnot exist'}

    def get_domain_dnssec(self, domain_name):
        """
        Get domain DNSSEC information
        """
        domain = Domain.query.filter(Domain.name == domain_name).first()
        if domain:
            headers = {}
            headers['X-API-Key'] = PDNS_API_KEY
            try:
                jdata = utils.fetch_json(urlparse.urljoin(PDNS_STATS_URL, '/servers/localhost/zones/%s/cryptokeys' % domain.name), headers=headers, method='GET')
                if 'error' in jdata:
                    return {'status': 'error', 'msg': 'DNSSEC is not enabled for this domain'}
                else:
                    return {'status': 'ok', 'dnssec': jdata}
            except:
                return {'status': 'error', 'msg': 'There was something wrong, please contact administrator'}
        else:
            return {'status': 'error', 'msg': 'This domain doesnot exist'}


class DomainUser(db.Model):
    __tablename__ = 'domain_user'
    id = db.Column(db.Integer, primary_key = True)
    domain_id = db.Column(db.Integer, db.ForeignKey('domain.id'), nullable = False)
    user_id = db.Column(db.Integer, db.ForeignKey('user.id'), nullable = False)

    def __init__(self, domain_id, user_id):
        self.domain_id = domain_id
        self.user_id = user_id

    def __repr__(self):
        return '<Domain_User %r %r>' % (self.domain_id, self.user_id)


class Record(object):
    """
    This is not a model, it's just an object
    which be assigned data from PowerDNS API
    """

    def __init__(self, name=None, type=None, status=None, ttl=None, data=None):
        self.name = name
        self.type = type
        self.status = status
        self.ttl = ttl
        self.data = data

    def get_record_data(self, domain):
        """
        Query domain's DNS records via API
        """
        headers = {}
        headers['X-API-Key'] = PDNS_API_KEY
        try:
            jdata = utils.fetch_json(urlparse.urljoin(PDNS_STATS_URL, '/servers/localhost/zones/%s' % domain), headers=headers)
        except:
            logging.error("Cannot fetch domain's record data from remote powerdns api")
            return False
        return jdata

    def add(self, domain):
        """
        Add a record to domain
        """
        # validate record first
        r = self.get_record_data(domain)
        records = r['records']
        check = filter(lambda check: check['name'] == self.name, records)
        if check:
            r = check[0]
            if r['type'] in ('A', 'AAAA' ,'CNAME'):
                return {'status': 'error', 'msg': 'Record might was already exist with type "A", "AAAA", "CNAME"'}

        # continue if the record is ready to be added
        headers = {}
        headers['X-API-Key'] = PDNS_API_KEY
        data = {"rrsets": [
                    {
                        "name": self.name,
                        "type": self.type,
                        "changetype": "REPLACE",
                        "records": [ 
                            {
                                "content": self.data,
                                "disabled": self.status,
                                "name": self.name,
                                "ttl": self.ttl,
                                "type": self.type
                            } 
                        ]
                    }
                ]
            }
        try:
            jdata = utils.fetch_json(urlparse.urljoin(PDNS_STATS_URL, '/servers/localhost/zones/%s' % domain), headers=headers, method='PATCH', data=data)
            logging.debug(jdata)
            return {'status': 'ok', 'msg': 'Record was added successfully'}
        except Exception, e:
            logging.error("Cannot add record %s/%s/%s to domain %s. DETAIL: %s" % (self.name, self.type, self.data, domain, str(e)))
            return {'status': 'error', 'msg': 'There was something wrong, please contact administrator'}


    def compare(self, domain_name, new_records):
        """
        Compare new records with current powerdns record data
        Input is a list of hashes (records)
        """
        # get list of current records we have in powerdns
        current_records = self.get_record_data(domain_name)['records']
        
        # convert them to list of list (just has [name, type]) instead of list of hash
        # to compare easier
        list_current_records = [[x['name'],x['type']] for x in current_records]
        list_new_records = [[x['name'],x['type']] for x in new_records]

        # get list of deleted records
        # they are the records which exist in list_current_records but not in list_new_records
        list_deleted_records = [x for x in list_current_records if x not in list_new_records]

        # convert back to list of hash
        deleted_records = [x for x in current_records if [x['name'],x['type']] in list_deleted_records and x['type'] in app.config['RECORDS_ALLOW_EDIT']]

        # return a tuple
        return deleted_records, new_records


    def apply(self, domain, post_records):
        """
        Apply record changes to domain
        """
        deleted_records, new_records = self.compare(domain, post_records)

        records = []
        for r in deleted_records:
            record = {
                        "name": r['name'],
                        "type": r['type'],
                        "changetype": "DELETE",
                        "records": [
                        ]
                    }
            records.append(record)
        postdata_for_delete = {"rrsets": records}

        records = []
        for r in new_records:
            record = {
                        "name": r['name'],
                        "type": r['type'],
                        "changetype": "REPLACE",
                        "records": [
                            {
                                "content": r['content'],
                                "disabled": r['disabled'],
                                "name": r['name'],
                                "ttl": r['ttl'],
                                "type": r['type'],
                                "priority": 10, # priority field for pdns 3.4.1. https://doc.powerdns.com/md/authoritative/upgrading/
                            }
                        ]
                    }
            records.append(record)

        # Adjustment to add multiple records which described in https://github.com/ngoduykhanh/PowerDNS-Admin/issues/5#issuecomment-181637576
        final_records = []
        records = sorted(records, key = lambda item: (item["name"], item["type"]))
        for key, group in itertools.groupby(records, lambda item: (item["name"], item["type"])):
            final_records.append({
                    "name": key[0],
                    "type": key[1],
                    "changetype": "REPLACE",
                    "records": [
                        {
                            "content": item['records'][0]['content'],
                            "disabled": item['records'][0]['disabled'],
                            "name": key[0],
                            "ttl": item['records'][0]['ttl'],
                            "type": key[1],
                            "priority": 10,
                        } for item in group
                    ]
                })

        postdata_for_new = {"rrsets": final_records}

        try:
            headers = {}
            headers['X-API-Key'] = PDNS_API_KEY
            jdata1 = utils.fetch_json(urlparse.urljoin(PDNS_STATS_URL, '/servers/localhost/zones/%s' % domain), headers=headers, method='PATCH', data=postdata_for_delete)
            #logging.debug(jdata1)

            jdata2 = utils.fetch_json(urlparse.urljoin(PDNS_STATS_URL, '/servers/localhost/zones/%s' % domain), headers=headers, method='PATCH', data=postdata_for_new)
            #logging.debug(jdata2)

            if 'error' in jdata2.keys():
                logging.error('Cannot apply record changes.')
                logging.debug(jdata2['error'])
                return {'status': 'error', 'msg': jdata2['error']}
            else:
                logging.info('Record was applied successfully.')
                return {'status': 'ok', 'msg': 'Record was applied successfully'}
        except Exception, e:
            logging.error("Cannot apply record changes to domain %s. DETAIL: %s" % (str(e), domain))
            return {'status': 'error', 'msg': 'There was something wrong, please contact administrator'}


    def delete(self, domain):
        """
        Delete a record from domain
        """
        headers = {}
        headers['X-API-Key'] = PDNS_API_KEY
        data = {"rrsets": [
                    {
                        "name": self.name,
                        "type": self.type,
                        "changetype": "DELETE",
                        "records": [ 
                            {
                                "name": self.name,
                                "type": self.type
                            } 
                        ]
                    }
                ]
            }
        try:
            jdata = utils.fetch_json(urlparse.urljoin(PDNS_STATS_URL, '/servers/localhost/zones/%s' % domain), headers=headers, method='PATCH', data=data)
            logging.debug(jdata)
            return {'status': 'ok', 'msg': 'Record was removed successfully'}
        except:
            logging.error("Cannot remove record %s/%s/%s from domain %s" % (self.name, self.type, self.data, domain))
            return {'status': 'error', 'msg': 'There was something wrong, please contact administrator'}

    def is_allowed(self):
        """
        Check if record is allowed to edit/removed
        """
        return self.type in app.config['RECORDS_ALLOW_EDIT']


class Server(object):
    """
    This is not a model, it's just an object
    which be assigned data from PowerDNS API
    """

    def __init__(self, server_id=None, server_config=None):
        self.server_id = server_id
        self.server_config = server_config

    def get_config(self):
        """
        Get server config
        """
        headers = {}
        headers['X-API-Key'] = PDNS_API_KEY
        
        try:
            jdata = utils.fetch_json(urlparse.urljoin(PDNS_STATS_URL, '/servers/%s/config' % self.server_id), headers=headers, method='GET')
            return jdata
        except:
            logging.error("Can not get server configuration.")
            logging.debug(traceback.format_exc())
            return []

    def get_statistic(self):
        """
        Get server statistics
        """
        headers = {}
        headers['X-API-Key'] = PDNS_API_KEY
        
        try:
            jdata = utils.fetch_json(urlparse.urljoin(PDNS_STATS_URL, '/servers/%s/statistics' % self.server_id), headers=headers, method='GET')
            return jdata
        except:
            logging.error("Can not get server statistics.")
            logging.debug(traceback.format_exc())
            return []


class History(db.Model):
    id = db.Column(db.Integer, primary_key = True)
    msg = db.Column(db.String(256))
    detail = db.Column(db.Text())
    created_by = db.Column(db.String(128))
    created_on = db.Column(db.DateTime, default=datetime.utcnow)

    def __init__(self, id=None, msg=None, detail=None, created_by=None):
        self.id = id
        self.msg = msg
        self.detail = detail
        self.created_by = created_by

    def __repr__(self):
        return '<History %r>' % (self.msg)

    def add(self):
        """
        Add an event to history table
        """
        h = History()
        h.msg = self.msg
        h.detail = self.detail
        h.created_by = self.created_by
        db.session.add(h)
        db.session.commit()

    def remove_all(self):
        """
        Remove all history from DB
        """
        try:
            num_rows_deleted = db.session.query(History).delete()
            db.session.commit()
            logging.info("Removed all history")
            return True
        except:
            db.session.rollback()
            logging.error("Cannot remove history")
            logging.debug(traceback.format_exc())
            return False

class Setting(db.Model):
    id = db.Column(db.Integer, primary_key = True)
    name = db.Column(db.String(64))
    value = db.Column(db.String(256))

    def __init__(self, id=None, name=None, value=None):
        self.id = id
        self.name = name
        self.value = value
        
    # allow database autoincrement to do its own ID assignments
    def __init__(self, name=None, value=None):
        self.id = None
        self.name = name
        self.value = value    

    def set_mainteance(self, mode):
        """
        mode = True/False
        """
        mode = str(mode)
        maintenance = Setting.query.filter(Setting.name=='maintenance').first()
        try:
            if maintenance:
                if maintenance.value != mode:
                    maintenance.value = mode
                    db.session.commit()
                return True
            else:
                s = Setting(name='maintenance', value=mode)
                db.session.add(s)
                db.session.commit()
                return True
        except:
            logging.error('Cannot set maintenance to %s' % mode)
            logging.debug(traceback.format_exc())
            db.session.rollback()
            return False
<|MERGE_RESOLUTION|>--- conflicted
+++ resolved
@@ -14,26 +14,23 @@
 from lib.log import logger
 logging = logger('MODEL', app.config['LOG_LEVEL'], app.config['LOG_FILE']).config()
 
-<<<<<<< HEAD
 LDAP_URI = app.config['LDAP_URI']
 LDAP_USERNAME = app.config['LDAP_USERNAME']
 LDAP_PASSWORD = app.config['LDAP_PASSWORD']
 LDAP_SEARCH_BASE = app.config['LDAP_SEARCH_BASE']
 LDAP_TYPE = app.config['LDAP_TYPE']
-LDAP_GROUP_SECURITY = app.config['LDAP_GROUP_SECURITY']
-if LDAP_GROUP_SECURITY == True:
-    LDAP_ADMIN_GROUP = app.config['LDAP_ADMIN_GROUP']
-    LDAP_USER_GROUP = app.config['LDAP_USER_GROUP']
-=======
 if 'LDAP_TYPE' in app.config.keys():
     LDAP_URI = app.config['LDAP_URI']
     LDAP_USERNAME = app.config['LDAP_USERNAME']
     LDAP_PASSWORD = app.config['LDAP_PASSWORD']
     LDAP_SEARCH_BASE = app.config['LDAP_SEARCH_BASE']
     LDAP_TYPE = app.config['LDAP_TYPE']
+    LDAP_GROUP_SECURITY = app.config['LDAP_GROUP_SECURITY']
+    if LDAP_GROUP_SECURITY == True:
+        LDAP_ADMIN_GROUP = app.config['LDAP_ADMIN_GROUP']
+        LDAP_USER_GROUP = app.config['LDAP_USER_GROUP']
 else:
     LDAP_TYPE = False
->>>>>>> 8f8b2626
 
 PDNS_STATS_URL = app.config['PDNS_STATS_URL']
 PDNS_API_KEY = app.config['PDNS_API_KEY']
