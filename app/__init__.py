from werkzeug.contrib.fixers import ProxyFix
from flask import Flask, request, session, redirect, url_for
from flask_login import LoginManager
from flask_sqlalchemy import SQLAlchemy

app = Flask(__name__)
app.config.from_object('config')
app.wsgi_app = ProxyFix(app.wsgi_app)

login_manager = LoginManager()
login_manager.init_app(app)
db = SQLAlchemy(app)


def enable_github_oauth(GITHUB_ENABLE):
    if not GITHUB_ENABLE:
        return None, None
    from flask_oauthlib.client import OAuth
    oauth = OAuth(app)
    github = oauth.remote_app(
        'github',
        consumer_key=app.config['GITHUB_OAUTH_KEY'],
        consumer_secret=app.config['GITHUB_OAUTH_SECRET'],
        request_token_params={'scope': app.config['GITHUB_OAUTH_SCOPE']},
        base_url=app.config['GITHUB_OAUTH_URL'],
        request_token_url=None,
        access_token_method='POST',
        access_token_url=app.config['GITHUB_OAUTH_TOKEN'],
        authorize_url=app.config['GITHUB_OAUTH_AUTHORIZE']
    )

    @app.route('/user/authorized')
    def authorized():
        session['github_oauthredir'] = url_for('.authorized', _external=True)
        resp = github.authorized_response()
        if resp is None:
            return 'Access denied: reason=%s error=%s' % (
                request.args['error'],
                request.args['error_description']
            )
        session['github_token'] = (resp['access_token'], '')
        return redirect(url_for('.login'))

    @github.tokengetter
    def get_github_oauth_token():
        return session.get('github_token')

    return oauth, github


oauth, github = enable_github_oauth(app.config.get('GITHUB_OAUTH_ENABLE'))


def enable_google_oauth(GOOGLE_ENABLE):
    if not GOOGLE_ENABLE:
        return None
    from flask_oauthlib.client import OAuth
    oauth = OAuth(app)

    google = oauth.remote_app(
        'google',
        consumer_key=app.config['GOOGLE_OAUTH_CLIENT_ID'],
        consumer_secret=app.config['GOOGLE_OAUTH_CLIENT_SECRET'],
        request_token_params=app.config['GOOGLE_TOKEN_PARAMS'],
        base_url=app.config['GOOGLE_BASE_URL'],
        request_token_url=None,
        access_token_method='POST',
        access_token_url=app.config['GOOGLE_TOKEN_URL'],
        authorize_url=app.config['GOOGLE_AUTHORIZE_URL'],
    )

    @app.route('/user/authorized')
    def authorized():
        resp = google.authorized_response()
        if resp is None:
            return 'Access denied: reason=%s error=%s' % (
                request.args['error_reason'],
                request.args['error_description']
            )
        session['google_token'] = (resp['access_token'], '')
        return redirect(url_for('.login'))

    @google.tokengetter
    def get_google_oauth_token():
        return session.get('google_token')

    return google


google = enable_google_oauth(app.config.get('GOOGLE_OAUTH_ENABLE'))

<<<<<<< HEAD

from app import views, models
=======
from app import views, models

if app.config.get('SAML_ENABLED') and app.config.get('SAML_ENCRYPT'):
    from app.lib import certutil
    if not certutil.check_certificate():
        certutil.create_self_signed_cert()
>>>>>>> e8673131
<|MERGE_RESOLUTION|>--- conflicted
+++ resolved
@@ -10,7 +10,6 @@
 login_manager = LoginManager()
 login_manager.init_app(app)
 db = SQLAlchemy(app)
-
 
 def enable_github_oauth(GITHUB_ENABLE):
     if not GITHUB_ENABLE:
@@ -89,14 +88,9 @@
 
 google = enable_google_oauth(app.config.get('GOOGLE_OAUTH_ENABLE'))
 
-<<<<<<< HEAD
-
-from app import views, models
-=======
 from app import views, models
 
 if app.config.get('SAML_ENABLED') and app.config.get('SAML_ENCRYPT'):
     from app.lib import certutil
     if not certutil.check_certificate():
-        certutil.create_self_signed_cert()
->>>>>>> e8673131
+        certutil.create_self_signed_cert()