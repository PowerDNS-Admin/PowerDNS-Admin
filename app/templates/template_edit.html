--- conflicted
+++ resolved
@@ -195,11 +195,7 @@
         // following unbind("click") is to avoid multiple times execution
         modal.find('#button_apply_confirm').unbind("click").click(function() {
             var data = getTableData(table);
-<<<<<<< HEAD
-            applyChanges( {'_csrf_token': '{{ csrf_token() }}', 'records': data}, '/template/' + template + '/apply', true);
-=======
-            applyChanges(data, $SCRIPT_ROOT + '/template/' + template + '/apply', true);
->>>>>>> 6151225b
+            applyChanges( {'_csrf_token': '{{ csrf_token() }}', 'records': data}, $SCRIPT_ROOT + '/template/' + template + '/apply', true);
             modal.modal('hide');
         })
         modal.modal('show');
