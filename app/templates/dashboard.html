{% extends "base.html" %}
{% block title %}<title>DNS Control Panel - HOME</title>{% endblock %}

{% block dashboard_stat %}
    <!-- Content Header (Page header) -->
    <section class="content-header">
      <h1>
        Dashboard
        <small>Info</small>
      </h1>
      <ol class="breadcrumb">
        <li><a href="{{ url_for('dashboard') }}"><i class="fa fa-dashboard"></i> Home</a></li>
        <li class="active">Dashboard</li>
      </ol>
    </section>
{% endblock %}

{% block content %}
 <!-- Main content -->
    <section class="content">
      {% if current_user.role.name == 'Administrator' %}
      <div class="row">
        <div class="col-xs-3">
            <div class="box">
                <div class="box-header">
                    <h3 class="box-title">Statistics</h3>
                </div>
                <div class="box-body">
                  <div class="row">
                  <div class="col-lg-6">
                      <!-- small box -->
                      <div class="small-box bg-aqua">
                        <div class="inner">
                          <h3>{{ domain_count }}</h3>
                          <p>{% if domain_count > 1 %}Domains{% else %}Domain{% endif %}</p>
                        </div>
                        <div class="icon">
                          <i class="fa fa-book"></i>
                        </div>
                      </div>
                    </div>
                    <div class="col-lg-6">
                      <a href="{{ url_for('admin_manageuser') }}">
                      <div class="small-box bg-green">
                        <div class="inner">
                          <h3>{{ users|length }}</h3>
                          <p>{% if users|length > 1 %}Users{% else %}User{% endif %}</p>
                        </div>
                        <div class="icon">
                          <i class="fa fa-users"></i>
                        </div>
                      </div>
                      </a>
                    </div>
                    </div>
                    <div class="row">
                    <div class="col-lg-6">
                      <a href="{{ url_for('admin_history') }}">
                      <div class="small-box bg-green">
                        <div class="inner">
                          <h3>{{ history_number }}</h3>
                          <p>{% if history_number > 1 %}Histories{% else %}History{% endif %}</p>
                        </div>
                        <div class="icon">
                          <i class="fa fa-calendar"></i>
                        </div>
                      </div>
                      </a>
                    </div>
                    <div class="col-lg-6">
                      <a href="{{ url_for('admin') }}">
                      <div class="small-box bg-green">
                        <div class="inner">
                          <h3><span style="font-size: 18px">{{ uptime|display_second_to_time }}</span></h3>
                          <p>Uptime</p>
                        </div>
                        <div class="icon">
                          <i class="fa fa-clock-o"></i>
                        </div>
                      </div>
                      </a>
                    </div>
                    </div>
                </div>
            </div>
        </div>
        <div class="col-xs-9">
            <div class="box">
                <div class="box-header">
                    <h3 class="box-title">Recent History</h3>
                </div>
                <div class="box-body">
                    <table id="tbl_history" class="table table-bordered table-striped">
                    <thead>
                    <tr>
                      <th>Changed By</th>
                      <th>Content</th>
                      <th>Time</th>
                      <th>Detail</th>
                    </tr>
                    </thead>
                    <tbody>
                    {% for history in histories %}
                            <tr class="odd">
                                <td>{{ history.created_by }}</td>
                                <td>{{ history.msg }}</td>
                                <td>{{ history.created_on }}</td>
                                <td width="6%">
                                    <button type="button" class="btn btn-flat btn-primary history-info-button" value='{{ history.detail|replace("[]","None") }}'>
                                        Info&nbsp;<i class="fa fa-info"></i>
                                    </button>
                                </td>
                            </tr>
                            {% endfor %}
                    </tbody>
                  </table>
                </div>
            </div>
        </div>
      </div>
      {% endif %}
      <div class="row">
        <div class="col-xs-12">
          <div class="box">
            <div class="box-header">
              <h3 class="box-title">Hosted Domains</h3>
            </div>
            <div class="box-body">
              <table id="tbl_domain_list" class="table table-bordered table-striped">
                <thead>
                <tr>
                  <th>Name</th>
                  <th>DNSSEC</th>
                  <th>Type</th>
                  <th>Serial</th>
                  <th>Master</th>
                  <th {% if current_user.role.name !='Administrator' %}width="6%"{% else %}width="25%"{% endif %}>Action</th>
                </tr>
                </thead>
                <tbody>
<<<<<<< HEAD
                  <!-- Content loaded via AJAX. -->
=======
                {% for domain in domains %}
                <tr>
                  <td>
                    <a href="{{ url_for('domain', domain_name=domain.name) }}"><strong>{{ domain.name }}</strong></a>
                  </td>
                  <td>
                    {% if domain.dnssec %}
                    <button type="button" class="btn btn-flat dnssec btn-success button_dnssec" id="{{ domain.name }}" style="width:100%;">
                        <i class="fa fa-lock"></i>&nbsp;Enabled
                    </button>

                    {% else %}
                    <button type="button" class="btn btn-flat dnssec button_dnssec" id="{{ domain.name }}" style="width:100%;">
                        <i class="fa fa-unlock-alt"></i>&nbsp;Disabled
                    </button>
                    {% endif %}
                  </td>
                  <td>
                    {{ domain.type }}
                  </td>
                  <td>
                  {% if domain.serial == 0 %}{{ domain.notified_serial }}{% else %}{{domain.serial}}{% endif %}
                  </td>
                  <td>
                    {% if domain.master == '[]'%}N/A {% else %}{{ domain.master|display_master_name }}{% endif %}
                  </td>
                  {% if current_user.role.name !='Administrator' %}
                  <td width="6%">
                    <button type="button" class="btn btn-flat btn-success" onclick="window.location.href='{{ url_for('domain', domain_name=domain.name) }}'">
                      Manage&nbsp;<i class="fa fa-cog"></i>
                    </button>
                  </td>
                  {% else %}
                  <td width="20%">
                    <button type="button" class="btn btn-flat btn-success" onclick="window.location.href='{{ url_for('domain', domain_name=domain.name) }}'">
                      Manage&nbsp;<i class="fa fa-cog"></i>
                    </button>
                    <button type="button" class="btn btn-flat btn-danger" onclick="window.location.href='{{ url_for('domain_management', domain_name=domain.name) }}'">
                      Admin&nbsp;<i class="fa fa-cog"></i>
                    </button>
                  </td>
                  {% endif %}
                </tr>
                {% endfor %}
>>>>>>> e8673131
                </tbody>
              </table>
            </div>
            <!-- /.box-body -->
          </div>
          <!-- /.box -->
        </div>
        <!-- /.col -->
      </div>
      <!-- /.row -->
    </section>
    <!-- /.content -->
{% endblock %}
{% block extrascripts %}
<script>
    PDNS_VERSION = '{{ pdns_version }}'
    // set up history data table
    $("#tbl_history").DataTable({
        "paging" : false,
        "lengthChange" : false,
        "searching" : false,
        "ordering" : false,
        "info" : false,
        "autoWidth" : false
    });
    // set up domain list
    $("#tbl_domain_list").DataTable({
        "paging" : true,
        "lengthChange" : true,
        "searching" : true,
        "ordering" : true,
        "processing" : true,
        "serverSide" : true,
        "ajax" : "{{ url_for('dashboard_domains') }}",
        "info" : false,
        "autoWidth" : false,
      {% if default_domain_table_size_setting in ['10','25','50','100'] %}
      "lengthMenu": [ [10, 25, 50, 100, -1],
                      [10, 25, 50, 100, "All"]],
      {% else %}
      "lengthMenu": [ [10, 25, 50, 100, {{ default_domain_table_size_setting }}, -1],
                      [10, 25, 50, 100, {{ default_domain_table_size_setting }}, "All"]],
      {% endif %}
      "pageLength": {{ default_domain_table_size_setting }}
    });
    $(document.body).on('click', '.history-info-button', function() {
        var modal = $("#modal_history_info");
        var info = $(this).val();
        $('#modal-code-content').html(json_library.prettyPrint(info));
        modal.modal('show');
    });

    $(document.body).on("click", ".button_template", function (e) {
        var modal = $("#modal_template");
        var domain = $(this).prop('id');
<<<<<<< HEAD
        var form = "    <label for=\"template_name\">Template name</label> \
                        <input type=\"text\" class=\"form-control\" name=\"template_name\" id=\"template_name\" placeholder=\"Enter a valid template name (required)\"> \
                        <label for=\"template_description\">Template description</label> \
                        <input type=\"text\" class=\"form-control\" name=\"template_description\" id=\"template_description\" placeholder=\"Enter a template description (optional)\"> \
                        <input id=\"domain\" name=\"domain\" type=\"hidden\" value=\""+domain+"\"> \
                    ";
        modal.find('.modal-body p').html(form);        
        modal.find('#button_save').click(function() {                   
            var data = {};
            data['name'] = modal.find('#template_name').val();
            data['description'] = modal.find('#template_description').val();
            data['domain'] = modal.find('#domain').val();
            applyChanges(data, $SCRIPT_ROOT + "{{ url_for('create_template_from_zone') }}", true);
            modal.modal('hide');
        })
        modal.find('#button_close').click(function() {
            modal.modal('hide');
        })
        
        modal.modal('show');
=======
        getdnssec($SCRIPT_ROOT + '/domain/' + domain + '/dnssec',domain);
    });

    $(document.body).on("click", ".button_dnssec_enable", function() {
        var domain = $(this).prop('id');
        enable_dns_sec($SCRIPT_ROOT + '/domain/' + domain + '/dnssec/enable');

    });

    $(document.body).on("click", ".button_dnssec_disable", function() {
        var domain = $(this).prop('id');
        enable_dns_sec($SCRIPT_ROOT + '/domain/' + domain + '/dnssec/disable');

>>>>>>> e8673131
    });
</script>
{% endblock %}
{% block modals %}
<div class="modal fade" id="modal_history_info">
    <div class="modal-dialog">
        <div class="modal-content">
            <div class="modal-header">
                <button type="button" class="close" data-dismiss="modal"
                    aria-label="Close">
                    <span aria-hidden="true">&times;</span>
                </button>
                <h4 class="modal-title">History Details</h4>
            </div>
            <div class="modal-body">
                <pre><code id="modal-code-content"></code></pre>
            </div>
            <div class="modal-footer">
                <button type="button" class="btn btn-flat btn-default pull-right"
                    data-dismiss="modal">Close</button>
            </div>
        </div>
        <!-- /.modal-content -->
    </div>
    <!-- /.modal-dialog -->
</div>
<div class="modal fade modal-primary" id="modal_template">
    <div class="modal-dialog">
        <div class="modal-content">
            <div class="modal-header">
                <button type="button" class="close" data-dismiss="modal"
                    aria-label="Close">
                    <span aria-hidden="true">&times;</span>
                </button>
                <h4 class="modal-title">Clone to template</h4>
            </div>
            <div class="modal-body">
                <p></p>
            </div>
            <div class="modal-footer">
                <button type="button" class="btn btn-flat btn-default pull-left"
                    id="button_close" data-dismiss="modal">Close</button>
                <button type="button" class="btn btn-flat btn-primary" id="button_save">Save</button>
            </div>
        </div>
        <!-- /.modal-content -->
    </div>
    <!-- /.modal-dialog -->
</div>
{% endblock %}<|MERGE_RESOLUTION|>--- conflicted
+++ resolved
@@ -138,54 +138,7 @@
                 </tr>
                 </thead>
                 <tbody>
-<<<<<<< HEAD
                   <!-- Content loaded via AJAX. -->
-=======
-                {% for domain in domains %}
-                <tr>
-                  <td>
-                    <a href="{{ url_for('domain', domain_name=domain.name) }}"><strong>{{ domain.name }}</strong></a>
-                  </td>
-                  <td>
-                    {% if domain.dnssec %}
-                    <button type="button" class="btn btn-flat dnssec btn-success button_dnssec" id="{{ domain.name }}" style="width:100%;">
-                        <i class="fa fa-lock"></i>&nbsp;Enabled
-                    </button>
-
-                    {% else %}
-                    <button type="button" class="btn btn-flat dnssec button_dnssec" id="{{ domain.name }}" style="width:100%;">
-                        <i class="fa fa-unlock-alt"></i>&nbsp;Disabled
-                    </button>
-                    {% endif %}
-                  </td>
-                  <td>
-                    {{ domain.type }}
-                  </td>
-                  <td>
-                  {% if domain.serial == 0 %}{{ domain.notified_serial }}{% else %}{{domain.serial}}{% endif %}
-                  </td>
-                  <td>
-                    {% if domain.master == '[]'%}N/A {% else %}{{ domain.master|display_master_name }}{% endif %}
-                  </td>
-                  {% if current_user.role.name !='Administrator' %}
-                  <td width="6%">
-                    <button type="button" class="btn btn-flat btn-success" onclick="window.location.href='{{ url_for('domain', domain_name=domain.name) }}'">
-                      Manage&nbsp;<i class="fa fa-cog"></i>
-                    </button>
-                  </td>
-                  {% else %}
-                  <td width="20%">
-                    <button type="button" class="btn btn-flat btn-success" onclick="window.location.href='{{ url_for('domain', domain_name=domain.name) }}'">
-                      Manage&nbsp;<i class="fa fa-cog"></i>
-                    </button>
-                    <button type="button" class="btn btn-flat btn-danger" onclick="window.location.href='{{ url_for('domain_management', domain_name=domain.name) }}'">
-                      Admin&nbsp;<i class="fa fa-cog"></i>
-                    </button>
-                  </td>
-                  {% endif %}
-                </tr>
-                {% endfor %}
->>>>>>> e8673131
                 </tbody>
               </table>
             </div>
@@ -241,7 +194,6 @@
     $(document.body).on("click", ".button_template", function (e) {
         var modal = $("#modal_template");
         var domain = $(this).prop('id');
-<<<<<<< HEAD
         var form = "    <label for=\"template_name\">Template name</label> \
                         <input type=\"text\" class=\"form-control\" name=\"template_name\" id=\"template_name\" placeholder=\"Enter a valid template name (required)\"> \
                         <label for=\"template_description\">Template description</label> \
@@ -262,8 +214,11 @@
         })
         
         modal.modal('show');
-=======
-        getdnssec($SCRIPT_ROOT + '/domain/' + domain + '/dnssec',domain);
+    });
+
+    $(document.body).on("click", ".button_dnssec", function() {
+        var domain = $(this).prop('id');
+        getdnssec($SCRIPT_ROOT + '/domain/' + domain + '/dnssec', domain);
     });
 
     $(document.body).on("click", ".button_dnssec_enable", function() {
@@ -276,7 +231,6 @@
         var domain = $(this).prop('id');
         enable_dns_sec($SCRIPT_ROOT + '/domain/' + domain + '/dnssec/disable');
 
->>>>>>> e8673131
     });
 </script>
 {% endblock %}
@@ -326,4 +280,28 @@
     </div>
     <!-- /.modal-dialog -->
 </div>
+<!-- /.modal -->
+<div class="modal fade" id="modal_dnssec_info">
+    <div class="modal-dialog">
+        <div class="modal-content">
+            <div class="modal-header">
+                <button type="button" class="close" data-dismiss="modal"
+                    aria-label="Close">
+                    <span aria-hidden="true">&times;</span>
+                </button>
+                <h4 class="modal-title">DNSSEC</h4>
+            </div>
+            <div class="modal-body">
+                <p></p>
+            </div>
+            <div class="modal-footer">
+                <button type="button" class="btn btn-flat btn-default pull-right"
+                    data-dismiss="modal">Close</button>
+            </div>
+        </div>
+        <!-- /.modal-content -->
+    </div>
+    <!-- /.modal-dialog -->
+</div>
+<!-- /.modal -->
 {% endblock %}