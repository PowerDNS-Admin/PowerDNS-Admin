{% extends "base.html" %}
{% block title %}<title>DNS Control Panel - HOME</title>{% endblock %}

{% block dashboard_stat %}
    <!-- Content Header (Page header) -->
    <section class="content-header">
      <h1>
        Dashboard
        <small>Info</small>
      </h1>
      <ol class="breadcrumb">
        <li><a href="{{ url_for('dashboard') }}"><i class="fa fa-dashboard"></i> Home</a></li>
        <li class="active">Dashboard</li>
      </ol>
    </section>
{% endblock %}

{% block content %}
 <!-- Main content -->
    <section class="content">
      {% if current_user.role.name == 'Administrator' %}
      <div class="row">
        <div class="col-xs-3">
            <div class="box">
                <div class="box-header">
                    <h3 class="box-title">Statistics</h3>
                </div>
                <div class="box-body">
                  <div class="row">
                  <div class="col-lg-6">
                      <!-- small box -->
                      <div class="small-box bg-aqua">
                        <div class="inner">
                          <h3>{{ domain_count }}</h3>
                          <p>{% if domain_count > 1 %}Domains{% else %}Domain{% endif %}</p>
                        </div>
                        <div class="icon">
                          <i class="fa fa-book"></i>
                        </div>
                      </div>
                    </div>
                    <div class="col-lg-6">
                      <a href="{{ url_for('admin_manageuser') }}">
                      <div class="small-box bg-green">
                        <div class="inner">
                          <h3>{{ users|length }}</h3>
                          <p>{% if users|length > 1 %}Users{% else %}User{% endif %}</p>
                        </div>
                        <div class="icon">
                          <i class="fa fa-users"></i>
                        </div>
                      </div>
                      </a>
                    </div>
                    </div>
                    <div class="row">
                    <div class="col-lg-6">
                      <a href="{{ url_for('admin_history') }}">
                      <div class="small-box bg-green">
                        <div class="inner">
                          <h3>{{ history_number }}</h3>
                          <p>{% if history_number > 1 %}Histories{% else %}History{% endif %}</p>
                        </div>
                        <div class="icon">
                          <i class="fa fa-calendar"></i>
                        </div>
                      </div>
                      </a>
                    </div>
                    <div class="col-lg-6">
                      <a href="{{ url_for('admin') }}">
                      <div class="small-box bg-green">
                        <div class="inner">
                          <h3><span style="font-size: 18px">{{ uptime|display_second_to_time }}</span></h3>
                          <p>Uptime</p>
                        </div>
                        <div class="icon">
                          <i class="fa fa-clock-o"></i>
                        </div>
                      </div>
                      </a>
                    </div>
                    </div>
                </div>
            </div>
        </div>
        <div class="col-xs-9">
            <div class="box">
                <div class="box-header">
                    <h3 class="box-title">Recent History</h3>
                </div>
                <div class="box-body">
                    <table id="tbl_history" class="table table-bordered table-striped">
                    <thead>
                    <tr>
                      <th>Changed By</th>
                      <th>Content</th>
                      <th>Time</th>
                      <th>Detail</th>
                    </tr>
                    </thead>
                    <tbody>
                    {% for history in histories %}
                            <tr class="odd">
                                <td>{{ history.created_by }}</td>
                                <td>{{ history.msg }}</td>
                                <td>{{ history.created_on }}</td>
                                <td width="6%">
                                    <button type="button" class="btn btn-flat btn-primary history-info-button" value='{{ history.detail|replace("[]","None") }}'>
                                        Info&nbsp;<i class="fa fa-info"></i>
                                    </button>
                                </td>
                            </tr>
                            {% endfor %}
                    </tbody>
                  </table>
                </div>
            </div>
        </div>
      </div>
      {% endif %}
      <div class="row">
        <div class="col-xs-12">
          <div class="box">
            <div class="box-header">
              <h3 class="box-title">Hosted Domains</h3>
            </div>
            <!-- /.box-header -->
            <!--
            {% if current_user.role.name == 'Administrator' %}
            <div class="box-body">
                <button type="button" class="btn btn-flat btn-primary" onclick="window.location.href='{{ url_for('domain_add') }}'">
                    New Domain&nbsp;<i class="fa fa-plus"></i>
                </button>
            </div>
            {% endif %}
             -->
            <div class="box-body">
              <table id="tbl_domain_list" class="table table-bordered table-striped">
                <thead>
                <tr>
                  <th>Name</th>
                  <th>DNSSEC</th>
                  <th>Type</th>
                  <th>Serial</th>
                  <th>Master</th>
                  <th {% if current_user.role.name !='Administrator' %}width="6%"{% else %}width="20%"{% endif %}>Action</th>
                </tr>
                </thead>
                <tbody>
<<<<<<< HEAD
                  <!-- Content loaded via AJAX. -->
=======
                {% for domain in domains %}
                <tr>
                  <td>
                    <a href="{{ url_for('domain', domain_name=domain.name) }}"><strong>{{ domain.name }}</strong></a>
                  </td>
                  <td>
                    {% if domain.dnssec %}
                    <button type="button" class="btn btn-flat dnssec btn-success button_dnssec" id="{{ domain.name }}" style="width:100%;">
                        <i class="fa fa-lock"></i>&nbsp;Enabled
                    </button>
                    {% else %}
                    <button type="button" class="btn btn-flat dnssec button_dnssec" id="{{ domain.name }}" style="width:100%;">
                        <i class="fa fa-unlock-alt"></i>&nbsp;Disabled
                    </button>
                    {% endif %}
                  </td>
                  <td>
                    {{ domain.type }}
                  </td>
                  <td>
                  {% if domain.serial == 0 %}{{ domain.notified_serial }}{% else %}{{domain.serial}}{% endif %}
                  </td>
                  <td>
                    {% if domain.master == '[]'%}N/A {% else %}{{ domain.master|display_master_name }}{% endif %}
                  </td>
                  {% if current_user.role.name !='Administrator' %}
                  <td width="6%">
                    <button type="button" class="btn btn-flat btn-success" onclick="window.location.href='{{ url_for('domain', domain_name=domain.name) }}'">
                      Manage&nbsp;<i class="fa fa-cog"></i>
                    </button>
                  </td>
                  {% else %}
                  <td width="20%">
                  {% if current_user.role.name == 'Administrator' %}
                    <button type="button" class="btn btn-flat btn-success button_template" id="{{ domain.name }}">
                      Template&nbsp;<i class="fa fa-clone"></i>
                    </button>
                  {% endif %}
                    <button type="button" class="btn btn-flat btn-success" onclick="window.location.href='{{ url_for('domain', domain_name=domain.name) }}'">
                      Manage&nbsp;<i class="fa fa-cog"></i>
                    </button>
                    <button type="button" class="btn btn-flat btn-danger" onclick="window.location.href='{{ url_for('domain_management', domain_name=domain.name) }}'">
                      Admin&nbsp;<i class="fa fa-cog"></i>
                    </button>
                  </td>
                  {% endif %}
                </tr>
                {% endfor %}
>>>>>>> 4b1faa3b
                </tbody>
              </table>
            </div>
            <!-- /.box-body -->
          </div>
          <!-- /.box -->
        </div>
        <!-- /.col -->
      </div>
      <!-- /.row -->
    </section>
    <!-- /.content -->
{% endblock %}
{% block extrascripts %}
<script>
    // set up history data table
    $("#tbl_history").DataTable({
        "paging" : false,
        "lengthChange" : false,
        "searching" : false,
        "ordering" : false,
        "info" : false,
        "autoWidth" : false
    });
    // set up domain list
    $("#tbl_domain_list").DataTable({
        "paging" : true,
        "lengthChange" : true,
        "searching" : true,
        "ordering" : true,
        "processing" : true,
        "serverSide" : true,
        "ajax" : "{{ url_for('dashboard_domains') }}",
        "info" : false,
        "autoWidth" : false,
	    {% if default_domain_table_size_setting in ['10','25','50','100'] %}
	    "lengthMenu": [ [10, 25, 50, 100, -1],
	                    [10, 25, 50, 100, "All"]],
	    {% else %}
	    "lengthMenu": [ [10, 25, 50, 100, {{ default_domain_table_size_setting }}, -1],
	                    [10, 25, 50, 100, {{ default_domain_table_size_setting }}, "All"]],
	    {% endif %}
	    "pageLength": {{ default_domain_table_size_setting }}
    });
    $(document.body).on('click', '.history-info-button', function() {
        var modal = $("#modal_history_info");
        var info = $(this).val();
        $('#modal-code-content').html(json_library.prettyPrint(info));
        modal.modal('show');
    });
    $(document.body).on("click", ".button_dnssec", function() {
        var domain = $(this).prop('id');
        getdnssec($SCRIPT_ROOT + '/domain/' + domain + '/dnssec');
    });

    $(document.body).on("click", ".button_template", function (e) {
        var modal = $("#modal_template");
        var domain = $(this).prop('id');
        var form = "    <label for=\"template_name\">Template name</label> \
                        <input type=\"text\" class=\"form-control\" name=\"template_name\" id=\"template_name\" placeholder=\"Enter a valid template name (required)\"> \
                        <label for=\"template_description\">Template description</label> \
                        <input type=\"text\" class=\"form-control\" name=\"template_description\" id=\"template_description\" placeholder=\"Enter a template description (optional)\"> \
                        <input id=\"domain\" name=\"domain\" type=\"hidden\" value=\""+domain+"\"> \
                    ";
        modal.find('.modal-body p').html(form);        
        modal.find('#button_save').click(function() {                   
            var data = {};
            data['name'] = modal.find('#template_name').val();
            data['description'] = modal.find('#template_description').val();
            data['domain'] = modal.find('#domain').val();
            applyChanges(data, $SCRIPT_ROOT + "{{ url_for('create_template_from_zone') }}", true);
            modal.modal('hide');
        })
        modal.find('#button_close').click(function() {
            modal.modal('hide');
        })
        
        modal.modal('show');
    });
</script>
{% endblock %}
{% block modals %}
<div class="modal fade" id="modal_history_info">
    <div class="modal-dialog">
        <div class="modal-content">
            <div class="modal-header">
                <button type="button" class="close" data-dismiss="modal"
                    aria-label="Close">
                    <span aria-hidden="true">&times;</span>
                </button>
                <h4 class="modal-title">History Details</h4>
            </div>
            <div class="modal-body">
                <pre><code id="modal-code-content"></code></pre>
            </div>
            <div class="modal-footer">
                <button type="button" class="btn btn-flat btn-default pull-right"
                    data-dismiss="modal">Close</button>
            </div>
        </div>
        <!-- /.modal-content -->
    </div>
    <!-- /.modal-dialog -->
</div>
<!-- /.modal -->
<div class="modal fade" id="modal_dnssec_info">
    <div class="modal-dialog">
        <div class="modal-content">
            <div class="modal-header">
                <button type="button" class="close" data-dismiss="modal"
                    aria-label="Close">
                    <span aria-hidden="true">&times;</span>
                </button>
                <h4 class="modal-title">DNSSEC</h4>
            </div>
            <div class="modal-body">
                <p></p>
            </div>
            <div class="modal-footer">
                <button type="button" class="btn btn-flat btn-default pull-right"
                    data-dismiss="modal">Close</button>
            </div>
        </div>
        <!-- /.modal-content -->
    </div>
    <!-- /.modal-dialog -->
</div>
<!-- /.modal -->
<div class="modal fade modal-primary" id="modal_template">
    <div class="modal-dialog">
        <div class="modal-content">
            <div class="modal-header">
                <button type="button" class="close" data-dismiss="modal"
                    aria-label="Close">
                    <span aria-hidden="true">&times;</span>
                </button>
                <h4 class="modal-title">Clone to template</h4>
            </div>
            <div class="modal-body">
                <p></p>
            </div>
            <div class="modal-footer">
                <button type="button" class="btn btn-flat btn-default pull-left"
                    id="button_close" data-dismiss="modal">Close</button>
                <button type="button" class="btn btn-flat btn-primary" id="button_save">Save</button>
            </div>
        </div>
        <!-- /.modal-content -->
    </div>
    <!-- /.modal-dialog -->
</div>
{% endblock %}<|MERGE_RESOLUTION|>--- conflicted
+++ resolved
@@ -148,58 +148,7 @@
                 </tr>
                 </thead>
                 <tbody>
-<<<<<<< HEAD
                   <!-- Content loaded via AJAX. -->
-=======
-                {% for domain in domains %}
-                <tr>
-                  <td>
-                    <a href="{{ url_for('domain', domain_name=domain.name) }}"><strong>{{ domain.name }}</strong></a>
-                  </td>
-                  <td>
-                    {% if domain.dnssec %}
-                    <button type="button" class="btn btn-flat dnssec btn-success button_dnssec" id="{{ domain.name }}" style="width:100%;">
-                        <i class="fa fa-lock"></i>&nbsp;Enabled
-                    </button>
-                    {% else %}
-                    <button type="button" class="btn btn-flat dnssec button_dnssec" id="{{ domain.name }}" style="width:100%;">
-                        <i class="fa fa-unlock-alt"></i>&nbsp;Disabled
-                    </button>
-                    {% endif %}
-                  </td>
-                  <td>
-                    {{ domain.type }}
-                  </td>
-                  <td>
-                  {% if domain.serial == 0 %}{{ domain.notified_serial }}{% else %}{{domain.serial}}{% endif %}
-                  </td>
-                  <td>
-                    {% if domain.master == '[]'%}N/A {% else %}{{ domain.master|display_master_name }}{% endif %}
-                  </td>
-                  {% if current_user.role.name !='Administrator' %}
-                  <td width="6%">
-                    <button type="button" class="btn btn-flat btn-success" onclick="window.location.href='{{ url_for('domain', domain_name=domain.name) }}'">
-                      Manage&nbsp;<i class="fa fa-cog"></i>
-                    </button>
-                  </td>
-                  {% else %}
-                  <td width="20%">
-                  {% if current_user.role.name == 'Administrator' %}
-                    <button type="button" class="btn btn-flat btn-success button_template" id="{{ domain.name }}">
-                      Template&nbsp;<i class="fa fa-clone"></i>
-                    </button>
-                  {% endif %}
-                    <button type="button" class="btn btn-flat btn-success" onclick="window.location.href='{{ url_for('domain', domain_name=domain.name) }}'">
-                      Manage&nbsp;<i class="fa fa-cog"></i>
-                    </button>
-                    <button type="button" class="btn btn-flat btn-danger" onclick="window.location.href='{{ url_for('domain_management', domain_name=domain.name) }}'">
-                      Admin&nbsp;<i class="fa fa-cog"></i>
-                    </button>
-                  </td>
-                  {% endif %}
-                </tr>
-                {% endfor %}
->>>>>>> 4b1faa3b
                 </tbody>
               </table>
             </div>
