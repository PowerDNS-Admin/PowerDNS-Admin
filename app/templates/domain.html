--- conflicted
+++ resolved
@@ -82,11 +82,7 @@
                                         <button type="button" class="btn btn-flat btn-warning">&nbsp;&nbsp;<i class="fa fa-exclamation-circle"></i>&nbsp;&nbsp;</button>
                                     </td>
                                     <td width="6%">
-<<<<<<< HEAD
-                                        <button type="button" class="btn btn-flat btn-warning">&nbsp;&nbsp;<i class="fa fa-exclamation-circle"></i>&nbsp;&nbsp;</button>
-=======
                                         <button type="button" class="btn btn-flat btn-warning"">&nbsp;&nbsp;<i class="fa fa-exclamation-circle"></i>&nbsp;&nbsp;</button>
->>>>>>> e8673131
                                     </td>
                                 {% endif %}
                                     </td>
@@ -276,11 +272,7 @@
                                 <input type=\"text\" class=\"form-control\" name=\"caa_value\" id=\"caa_value\" placeholder=\"eg. letsencrypt.org\"> \
                             ";
             } else {
-<<<<<<< HEAD
-                var parts = record_data.val().split(" "); 
-=======
                 var parts = record_data.val().split(" ");
->>>>>>> e8673131
                 var form = "    <label for=\"caa_flag\">CAA Flag</label> \
                                 <input type=\"text\" class=\"form-control\" name=\"caa_flag\" id=\"caa_flag\" placeholder=\"0\" value=\"" + parts[0] + "\"> \
                                 <label for=\"caa_tag\">CAA Tag</label> \
