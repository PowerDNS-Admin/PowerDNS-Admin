--- conflicted
+++ resolved
@@ -9,15 +9,8 @@
 from config import SQLALCHEMY_DATABASE_URI
 from config import SQLALCHEMY_MIGRATE_REPO
 from app import db
-<<<<<<< HEAD
-from app.models import Role, Setting
+from app.models import Role, Setting, DomainTemplate
 
-=======
-from app.models import Role, Setting, DomainTemplate
-import os.path
-import time
-import sys
->>>>>>> cff53489
 
 def start():
     wait_time = get_waittime_from_env()
