<<<<<<< HEAD
.*
config.py

=======
.env
.gitlab-ci.yml
config.py
configs
>>>>>>> f04233a1
<|MERGE_RESOLUTION|>--- conflicted
+++ resolved
@@ -1,10 +1,4 @@
-<<<<<<< HEAD
-.*
-config.py
-
-=======
-.env
-.gitlab-ci.yml
-config.py
-configs
->>>>>>> f04233a1
+.env
+.gitlab-ci.yml
+config.py
+docker