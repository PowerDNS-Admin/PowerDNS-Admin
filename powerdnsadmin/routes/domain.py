--- conflicted
+++ resolved
@@ -6,15 +6,17 @@
 import dns.reversename
 from .base import csrf
 from distutils.version import StrictVersion
-from flask import Blueprint, render_template, make_response, url_for, current_app, request, redirect, abort, jsonify, g, session, jsonify
+from flask import Blueprint, render_template, make_response, url_for, current_app, request, redirect, abort, jsonify, g, \
+    session, jsonify
 from flask_login import login_required, current_user, login_manager
 from flask_wtf.csrf import CSRFProtect, CSRFError
-#from index import csrf
+# from index import csrf
 
 from ..lib.utils import pretty_domain_name
 from ..lib.utils import pretty_json
 from ..lib.utils import to_idna
-from ..decorators import can_create_domain, operator_role_required, can_access_domain, can_configure_dnssec, can_remove_domain
+from ..decorators import can_create_domain, operator_role_required, can_access_domain, can_configure_dnssec, \
+    can_remove_domain
 from ..models.user import User, Anonymous
 from ..models.account import Account
 from ..models.setting import Setting
@@ -30,10 +32,12 @@
 from ..models.account_user import AccountUser
 from .admin import extract_changelogs_from_history
 from ..decorators import history_access_required
+
 domain_bp = Blueprint('domain',
                       __name__,
                       template_folder='templates',
                       url_prefix='/domain')
+
 
 @domain_bp.before_request
 def before_request():
@@ -44,7 +48,7 @@
     # Check site is in maintenance mode
     maintenance = Setting().get('maintenance')
     if maintenance and current_user.is_authenticated and current_user.role.name not in [
-            'Administrator', 'Operator'
+        'Administrator', 'Operator'
     ]:
         return render_template('maintenance.html')
 
@@ -70,11 +74,7 @@
     current_app.logger.debug("Fetched rrsets: \n{}".format(pretty_json(rrsets)))
 
     # API server might be down, misconfigured
-<<<<<<< HEAD
-    if not rrsets and domain.type != 'secondary':
-=======
     if not rrsets and str(domain.type).lower() != 'slave':
->>>>>>> ddb3151b
         abort(500)
 
     quick_edit = Setting().get('record_quick_edit')
@@ -112,10 +112,10 @@
                 # PDA jinja2 template can understand.
                 index = 0
                 for record in r['records']:
-                    if (len(r['comments'])>index):
-                        c=r['comments'][index]['content']
+                    if (len(r['comments']) > index):
+                        c = r['comments'][index]['content']
                     else:
-                        c=''
+                        c = ''
                     record_entry = RecordEntry(
                         name=r_name,
                         type=r['type'],
@@ -164,10 +164,10 @@
             .outerjoin(Account, Domain.account_id == Account.id) \
             .outerjoin(AccountUser, Account.id == AccountUser.account_id) \
             .filter(
-                db.or_(
-                    DomainUser.user_id == current_user.id,
-                    AccountUser.user_id == current_user.id
-                )).order_by(Domain.name)
+            db.or_(
+                DomainUser.user_id == current_user.id,
+                AccountUser.user_id == current_user.id
+            )).order_by(Domain.name)
 
     if request.method == 'POST':
         # TODO Change name from 'domainid' to something else, its confusing
@@ -189,7 +189,7 @@
 
         history = History(msg='Delete zone {0}'.format(
             pretty_domain_name(domain_name)),
-                          created_by=current_user.username)
+            created_by=current_user.username)
         history.add()
 
         return redirect(url_for('dashboard.dashboard'))
@@ -198,6 +198,7 @@
         # On GET return the domains we got earlier
         return render_template('domain_remove.html',
                                domainss=domains)
+
 
 @domain_bp.route('/<path:domain_name>/changelog', methods=['GET'])
 @login_required
@@ -211,7 +212,7 @@
         abort(404)
 
     # get all changelogs for this domain, in descening order
-    if current_user.role.name in [ 'Administrator', 'Operator' ]:
+    if current_user.role.name in ['Administrator', 'Operator']:
         histories = History.query.filter(History.domain_id == domain.id).order_by(History.created_on.desc()).all()
     else:
         # if the user isn't an administrator or operator,
@@ -224,28 +225,30 @@
             .outerjoin(AccountUser, Account.id == AccountUser.account_id) \
             .order_by(History.created_on.desc()) \
             .filter(
-                db.and_(db.or_(
-                                DomainUser.user_id == current_user.id,
-                                AccountUser.user_id == current_user.id
-                        ),
-                        History.domain_id == domain.id,
-                        History.detail.isnot(None)
-                )
-            ).all()
+            db.and_(db.or_(
+                DomainUser.user_id == current_user.id,
+                AccountUser.user_id == current_user.id
+            ),
+                History.domain_id == domain.id,
+                History.detail.isnot(None)
+            )
+        ).all()
 
     changes_set = extract_changelogs_from_history(histories)
 
     return render_template('domain_changelog.html', domain=domain, allHistoryChanges=changes_set)
+
 
 """
 Returns a changelog for a specific pair of (record_name, record_type)
 """
+
+
 @domain_bp.route('/<path:domain_name>/changelog/<path:record_name>/<string:record_type>', methods=['GET'])
 @login_required
 @can_access_domain
 @history_access_required
 def record_changelog(domain_name, record_name, record_type):
-
     g.user = current_user
     login_manager.anonymous_user = Anonymous
     domain = Domain.query.filter(Domain.name == domain_name).first()
@@ -253,14 +256,14 @@
         abort(404)
 
     # get all changelogs for this domain, in descening order
-    if current_user.role.name in [ 'Administrator', 'Operator' ]:
+    if current_user.role.name in ['Administrator', 'Operator']:
         histories = History.query \
             .filter(
-                db.and_(
-                        History.domain_id == domain.id,
-                        History.detail.like("%{}%".format(record_name))
-                )
-            ) \
+            db.and_(
+                History.domain_id == domain.id,
+                History.detail.like("%{}%".format(record_name))
+            )
+        ) \
             .order_by(History.created_on.desc()) \
             .all()
     else:
@@ -273,21 +276,22 @@
             .outerjoin(Account, Domain.account_id == Account.id) \
             .outerjoin(AccountUser, Account.id == AccountUser.account_id) \
             .filter(
-                db.and_(db.or_(
-                                DomainUser.user_id == current_user.id,
-                                AccountUser.user_id == current_user.id
-                        ), 
-                        History.domain_id == domain.id,
-                        History.detail.like("%{}%".format(record_name))
-                )
-            ) \
+            db.and_(db.or_(
+                DomainUser.user_id == current_user.id,
+                AccountUser.user_id == current_user.id
+            ),
+                History.domain_id == domain.id,
+                History.detail.like("%{}%".format(record_name))
+            )
+        ) \
             .order_by(History.created_on.desc()) \
             .all()
 
     changes_set = extract_changelogs_from_history(histories, record_name, record_type)
 
     return render_template('domain_changelog.html', domain=domain, allHistoryChanges=changes_set,
-                            record_name = record_name, record_type = record_type)
+                           record_name=record_name, record_type=record_type)
+
 
 @domain_bp.route('/add', methods=['GET', 'POST'])
 @login_required
@@ -321,8 +325,7 @@
                         'errors/400.html',
                         msg="Please use a valid Account"), 400
 
-
-            #TODO: Validate ip addresses input
+            # TODO: Validate ip addresses input
 
             # Encode domain name into punycode (IDN)
             try:
@@ -360,7 +363,6 @@
                     domain_override = request.form.get('domain_override')
                     domain_override_toggle = True
 
-
                 # If overriding box is not selected.
                 # False = Do not allow ovrriding, perform checks
                 # True = Allow overriding, do not perform checks
@@ -372,14 +374,14 @@
                         accounts = Account.query.order_by(Account.name).all()
                     else:
                         accounts = current_user.get_accounts()
-                    
+
                     msg = 'Zone already exists as a record under zone: {}'.format(upper_domain)
-                    
-                    return render_template('domain_add.html', 
-                                            domain_override_message=msg,
-                                            accounts=accounts,
-                                            domain_override_toggle=domain_override_toggle)
-           
+
+                    return render_template('domain_add.html',
+                                           domain_override_message=msg,
+                                           accounts=accounts,
+                                           domain_override_toggle=domain_override_toggle)
+
             result = d.add(domain_name=domain_name,
                            domain_type=domain_type,
                            soa_edit_api=soa_edit_api,
@@ -389,13 +391,13 @@
                 domain_id = Domain().get_id_by_name(domain_name)
                 history = History(msg='Add zone {0}'.format(
                     pretty_domain_name(domain_name)),
-                                  detail = json.dumps({
-                                      'domain_type': domain_type,
-                                      'domain_master_ips': domain_master_ips,
-                                      'account_id': account_id
-                                  }),
-                                  created_by=current_user.username,
-                                  domain_id=domain_id)
+                    detail=json.dumps({
+                        'domain_type': domain_type,
+                        'domain_master_ips': domain_master_ips,
+                        'account_id': account_id
+                    }),
+                    created_by=current_user.username,
+                    domain_id=domain_id)
                 history.add()
 
                 # grant user access to the domain
@@ -425,16 +427,16 @@
                         history = History(
                             msg='Applying template {0} to {1} successfully.'.
                             format(template.name, domain_name),
-                            detail = json.dumps({
-                                    'domain':
+                            detail=json.dumps({
+                                'domain':
                                     domain_name,
-                                    'template':
+                                'template':
                                     template.name,
-                                    'add_rrsets':
+                                'add_rrsets':
                                     result['data'][0]['rrsets'],
-                                    'del_rrsets':
+                                'del_rrsets':
                                     result['data'][1]['rrsets']
-                                }),
+                            }),
                             created_by=current_user.username,
                             domain_id=domain_id)
                         history.add()
@@ -443,7 +445,7 @@
                             msg=
                             'Failed to apply template {0} to {1}.'
                             .format(template.name, domain_name),
-                            detail = json.dumps(result),
+                            detail=json.dumps(result),
                             created_by=current_user.username)
                         history.add()
                 return redirect(url_for('dashboard.dashboard'))
@@ -470,7 +472,6 @@
                                domain_override_toggle=domain_override_toggle)
 
 
-
 @domain_bp.route('/setting/<path:domain_name>/delete', methods=['POST'])
 @login_required
 @operator_role_required
@@ -483,7 +484,7 @@
 
     history = History(msg='Delete zone {0}'.format(
         pretty_domain_name(domain_name)),
-                      created_by=current_user.username)
+        created_by=current_user.username)
     history.add()
 
     return redirect(url_for('dashboard.dashboard'))
@@ -553,7 +554,7 @@
     if domain_type == '0':
         return redirect(url_for('domain.setting', domain_name=domain_name))
 
-    #TODO: Validate ip addresses input
+    # TODO: Validate ip addresses input
     domain_master_ips = []
     if domain_type == 'slave' and request.form.getlist('domain_master_address'):
         domain_master_string = request.form.getlist(
@@ -568,16 +569,16 @@
                            masters=domain_master_ips)
     if status['status'] == 'ok':
         history = History(msg='Update type for zone {0}'.format(
-                pretty_domain_name(domain_name)),
-                          detail=json.dumps({
-                              "domain": domain_name,
-                              "type": domain_type,
-                              "masters": domain_master_ips
-                          }),
-                          created_by=current_user.username,
-                          domain_id=Domain().get_id_by_name(domain_name))
+            pretty_domain_name(domain_name)),
+            detail=json.dumps({
+                "domain": domain_name,
+                "type": domain_type,
+                "masters": domain_master_ips
+            }),
+            created_by=current_user.username,
+            domain_id=Domain().get_id_by_name(domain_name))
         history.add()
-        return redirect(url_for('domain.setting', domain_name = domain_name))
+        return redirect(url_for('domain.setting', domain_name=domain_name))
     else:
         abort(500)
 
@@ -603,14 +604,14 @@
         history = History(
             msg='Update soa_edit_api for zone {0}'.format(
                 pretty_domain_name(domain_name)),
-            detail = json.dumps({
+            detail=json.dumps({
                 'domain': domain_name,
                 'soa_edit_api': new_setting
             }),
             created_by=current_user.username,
             domain_id=d.get_id_by_name(domain_name))
         history.add()
-        return redirect(url_for('domain.setting', domain_name = domain_name))
+        return redirect(url_for('domain.setting', domain_name=domain_name))
     else:
         abort(500)
 
@@ -657,17 +658,17 @@
                 return make_response(
                     jsonify({
                         'status':
-                        'error',
+                            'error',
                         'msg':
-                        'The zone has been changed by another session or user. Please refresh this web page to load updated records.'
+                            'The zone has been changed by another session or user. Please refresh this web page to load updated records.'
                     }), 500)
         else:
             return make_response(
                 jsonify({
                     'status':
-                    'error',
+                        'error',
                     'msg':
-                    'Zone name {0} does not exist'.format(pretty_domain_name(domain_name))
+                        'Zone name {0} does not exist'.format(pretty_domain_name(domain_name))
                 }), 404)
 
         r = Record()
@@ -675,11 +676,11 @@
         if result['status'] == 'ok':
             history = History(
                 msg='Apply record changes to zone {0}'.format(pretty_domain_name(domain_name)),
-                detail = json.dumps({
-                        'domain': domain_name,
-                        'add_rrsets': result['data'][0]['rrsets'],
-                        'del_rrsets': result['data'][1]['rrsets']
-                    }),
+                detail=json.dumps({
+                    'domain': domain_name,
+                    'add_rrsets': result['data'][0]['rrsets'],
+                    'del_rrsets': result['data'][1]['rrsets']
+                }),
                 created_by=current_user.username,
                 domain_id=domain.id)
             history.add()
@@ -688,10 +689,10 @@
             history = History(
                 msg='Failed to apply record changes to zone {0}'.format(
                     pretty_domain_name(domain_name)),
-                detail = json.dumps({
-                        'domain': domain_name,
-                        'msg': result['msg'],
-                    }),
+                detail=json.dumps({
+                    'domain': domain_name,
+                    'msg': result['msg'],
+                }),
                 created_by=current_user.username)
             history.add()
             return make_response(jsonify(result), 400)
@@ -770,7 +771,7 @@
     dnssec = domain.enable_domain_dnssec(domain_name)
     domain_object = Domain.query.filter(domain_name == Domain.name).first()
     history = History(
-        msg='DNSSEC was enabled for zone ' + domain_name ,
+        msg='DNSSEC was enabled for zone ' + domain_name,
         created_by=current_user.username,
         domain_id=domain_object.id)
     history.add()
@@ -789,7 +790,7 @@
         domain.delete_dnssec_key(domain_name, key['id'])
     domain_object = Domain.query.filter(domain_name == Domain.name).first()
     history = History(
-        msg='DNSSEC was disabled for zone ' + domain_name ,
+        msg='DNSSEC was disabled for zone ' + domain_name,
         created_by=current_user.username,
         domain_id=domain_object.id)
     history.add()
@@ -816,7 +817,7 @@
                     Domain.name == domain_name).first()
                 setting = DomainSetting.query.filter(
                     DomainSetting.domain == domain).filter(
-                        DomainSetting.setting == new_setting).first()
+                    DomainSetting.setting == new_setting).first()
 
                 if setting:
                     if setting.set(new_value):
@@ -871,7 +872,7 @@
             return make_response(
                 jsonify({
                     'status':
-                    'error',
+                        'error',
                     'msg':
-                    'There is something wrong, please contact Administrator.'
+                        'There is something wrong, please contact Administrator.'
                 }), 400)