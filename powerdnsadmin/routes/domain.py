--- conflicted
+++ resolved
@@ -201,20 +201,6 @@
     if not domain:
         abort(404)
 
-<<<<<<< HEAD
-=======
-    # Query domain's rrsets from PowerDNS API
-    rrsets = Record().get_rrsets(domain.name)
-    current_app.logger.debug("Fetched rrsets: \n{}".format(pretty_json(rrsets)))
-
-    # API server might be down, misconfigured
-    if not rrsets and domain.type != 'slave':
-        abort(500)
-
-    records_allow_to_edit = Setting().get_records_allow_to_edit()
-    records = []
-
->>>>>>> cacfc042
     # get all changelogs for this domain, in descening order
     if current_user.role.name in [ 'Administrator', 'Operator' ]:
         histories = History.query.filter(History.domain_id == domain.id).order_by(History.created_on.desc()).all()
@@ -256,16 +242,6 @@
     domain = Domain.query.filter(Domain.name == domain_name).first()
     if not domain:
         abort(404)
-<<<<<<< HEAD
-=======
-    # Query domain's rrsets from PowerDNS API
-    rrsets = Record().get_rrsets(domain.name)
-    current_app.logger.debug("Fetched rrsets: \n{}".format(pretty_json(rrsets)))
-
-    # API server might be down, misconfigured
-    if not rrsets and domain.type != 'slave':
-        abort(500)
->>>>>>> cacfc042
 
     # get all changelogs for this domain, in descening order
     if current_user.role.name in [ 'Administrator', 'Operator' ]:
