import os
import re
import json
import traceback
import datetime
import ipaddress
import base64
import string
from zxcvbn import zxcvbn
from distutils.util import strtobool
from yaml import Loader, load
from flask import Blueprint, render_template, make_response, url_for, current_app, g, session, request, redirect, abort, jsonify
from flask_login import login_user, logout_user, login_required, current_user
from flask_wtf.csrf import generate_csrf

from .base import captcha, csrf, login_manager
from ..lib import utils
from ..decorators import dyndns_login_required
from ..models.base import db
from ..models.user import User, Anonymous
from ..models.role import Role
from ..models.account import Account
from ..models.account_user import AccountUser
from ..models.domain import Domain
from ..models.domain_user import DomainUser
from ..models.domain_setting import DomainSetting
from ..models.record import Record
from ..models.setting import Setting
from ..models.history import History
from ..services.google import google_oauth
from ..services.github import github_oauth
from ..services.azure import azure_oauth
from ..services.oidc import oidc_oauth
from ..services.saml import SAML
from ..services.token import confirm_token
from ..services.email import send_account_verification

google = None
github = None
azure = None
oidc = None
saml = None

index_bp = Blueprint('index',
                     __name__,
                     template_folder='templates',
                     url_prefix='/')


@index_bp.before_app_first_request
def register_modules():
    global google
    global github
    global azure
    global oidc
    global saml
    google = google_oauth()
    github = github_oauth()
    azure = azure_oauth()
    oidc = oidc_oauth()
    saml = SAML()


@index_bp.before_request
def before_request():
    # Check if user is anonymous
    g.user = current_user
    login_manager.anonymous_user = Anonymous

    # Check site is in maintenance mode
    maintenance = Setting().get('maintenance')
    if maintenance and current_user.is_authenticated and current_user.role.name not in [
        'Administrator', 'Operator'
    ]:
        return render_template('maintenance.html')

    # Manage session timeout
    session.permanent = True
    current_app.permanent_session_lifetime = datetime.timedelta(
        minutes=int(Setting().get('session_timeout')))
    session.modified = True


@index_bp.route('/', methods=['GET'])
@login_required
def index():
    return redirect(url_for('dashboard.dashboard'))


@index_bp.route('/ping', methods=['GET'])
def ping():
    return make_response('ok')


@index_bp.route('/google/login')
def google_login():
    if not Setting().get('google_oauth_enabled') or google is None:
        current_app.logger.error(
            'Google OAuth is disabled or you have not yet reloaded the pda application after enabling.'
        )
        abort(400)
    else:
        use_ssl = current_app.config.get('SERVER_EXTERNAL_SSL')
        params = {'_external': True}
        if isinstance(use_ssl, bool):
            params['_scheme'] = 'https' if use_ssl else 'http'
        redirect_uri = url_for('google_authorized', **params)
        return google.authorize_redirect(redirect_uri)


@index_bp.route('/github/login')
def github_login():
    if not Setting().get('github_oauth_enabled') or github is None:
        current_app.logger.error(
            'Github OAuth is disabled or you have not yet reloaded the pda application after enabling.'
        )
        abort(400)
    else:
        use_ssl = current_app.config.get('SERVER_EXTERNAL_SSL')
        params = {'_external': True}
        if isinstance(use_ssl, bool):
            params['_scheme'] = 'https' if use_ssl else 'http'
        redirect_uri = url_for('github_authorized', **params)
        return github.authorize_redirect(redirect_uri)


@index_bp.route('/azure/login')
def azure_login():
    if not Setting().get('azure_oauth_enabled') or azure is None:
        current_app.logger.error(
            'Microsoft OAuth is disabled or you have not yet reloaded the pda application after enabling.'
        )
        abort(400)
    else:
        use_ssl = current_app.config.get('SERVER_EXTERNAL_SSL')
        params = {'_external': True}
        if isinstance(use_ssl, bool):
            params['_scheme'] = 'https' if use_ssl else 'http'
        redirect_uri = url_for('azure_authorized', **params)
        return azure.authorize_redirect(redirect_uri)


@index_bp.route('/oidc/login')
def oidc_login():
    if not Setting().get('oidc_oauth_enabled') or oidc is None:
        current_app.logger.error(
            'OIDC OAuth is disabled or you have not yet reloaded the pda application after enabling.'
        )
        abort(400)
    else:
        use_ssl = current_app.config.get('SERVER_EXTERNAL_SSL')
        params = {'_external': True}
        if isinstance(use_ssl, bool):
            params['_scheme'] = 'https' if use_ssl else 'http'
        redirect_uri = url_for('oidc_authorized', **params)
        return oidc.authorize_redirect(redirect_uri)


@index_bp.route('/login', methods=['GET', 'POST'])
def login():
    SAML_ENABLED = current_app.config.get('SAML_ENABLED', False)

    if g.user is not None and current_user.is_authenticated:
        return redirect(url_for('dashboard.dashboard'))

    if 'google_token' in session:
        user_data = json.loads(google.get('userinfo').text)
        google_first_name = user_data['given_name']
        google_last_name = user_data['family_name']
        google_email = user_data['email']
        user = User.query.filter_by(username=google_email).first()
        if user is None:
            user = User.query.filter_by(email=google_email).first()
        if not user:
            user = User(username=google_email,
                        firstname=google_first_name,
                        lastname=google_last_name,
                        plain_text_password=None,
                        email=google_email)

            result = user.create_local_user()
            if not result['status']:
                session.pop('google_token', None)
                return redirect(url_for('index.login'))

        session['user_id'] = user.id
        session['authentication_type'] = 'OAuth'
        return authenticate_user(user, 'Google OAuth')

    if 'github_token' in session:
        user_data = json.loads(github.get('user').text)
        github_username = user_data['login']
        github_first_name = user_data['name']
        github_last_name = ''
        github_email = user_data['email']

        # If the user's full name from GitHub contains at least two words, use the first word as the first name and
        # the rest as the last name.
        github_name_parts = github_first_name.split(' ')
        if len(github_name_parts) > 1:
            github_first_name = github_name_parts[0]
            github_last_name = ' '.join(github_name_parts[1:])

        user = User.query.filter_by(username=github_username).first()
        if user is None:
            user = User.query.filter_by(email=github_email).first()
        if not user:
            user = User(username=github_username,
                        plain_text_password=None,
                        firstname=github_first_name,
                        lastname=github_last_name,
                        email=github_email)

            result = user.create_local_user()
            if not result['status']:
                session.pop('github_token', None)
                return redirect(url_for('index.login'))

        session['user_id'] = user.id
        session['authentication_type'] = 'OAuth'
        return authenticate_user(user, 'Github OAuth')

    if 'azure_token' in session:
        azure_info = azure.get(
            'me?$select=displayName,givenName,id,mail,surname,userPrincipalName').text
        current_app.logger.info('Azure login returned: ' + azure_info)
        user_data = json.loads(azure_info)

        azure_info = azure.post('me/getMemberGroups',
                                json={'securityEnabledOnly': False}).text
        current_app.logger.info('Azure groups returned: ' + azure_info)
        grouplookup = json.loads(azure_info)
        # Groups are in mygroups['value'] which is an array
        if "value" in grouplookup:
            mygroups = grouplookup["value"]
        else:
            mygroups = []

        azure_username = user_data["userPrincipalName"]
        azure_first_name = user_data["givenName"]
        azure_last_name = user_data["surname"]
        if "mail" in user_data:
            azure_email = user_data["mail"]
        else:
            azure_email = ""
        if not azure_email:
            azure_email = user_data["userPrincipalName"]

        # Handle foreign principals such as guest users
        azure_email = re.sub(r"#.*$", "", azure_email)
        azure_username = re.sub(r"#.*$", "", azure_username)

        user = User.query.filter_by(username=azure_username).first()
        if not user:
            user = User(username=azure_username,
                        plain_text_password=None,
                        firstname=azure_first_name,
                        lastname=azure_last_name,
                        email=azure_email)

            result = user.create_local_user()
            if not result['status']:
<<<<<<< HEAD
                current_app.logger.warning(
                    'Unable to create ' + azure_username)
=======
                current_app.logger.warning('Unable to create ' + azure_username + ' Reasoning: ' + result['msg'])
>>>>>>> ddb3151b
                session.pop('azure_token', None)
                # note: a redirect to login results in an endless loop, so render the login page instead
                return render_template('login.html',
                                       saml_enabled=SAML_ENABLED,
                                       error=('User ' + azure_username +
                                              ' cannot be created.'))

        session['user_id'] = user.id
        session['authentication_type'] = 'OAuth'

        # Handle group memberships, if defined
        if Setting().get('azure_sg_enabled'):
            if Setting().get('azure_admin_group') in mygroups:
                current_app.logger.info('Setting role for user ' +
                                        azure_username +
                                        ' to Administrator due to group membership')
                user.set_role("Administrator")
            else:
                if Setting().get('azure_operator_group') in mygroups:
                    current_app.logger.info('Setting role for user ' +
                                            azure_username +
                                            ' to Operator due to group membership')
                    user.set_role("Operator")
                else:
                    if Setting().get('azure_user_group') in mygroups:
                        current_app.logger.info('Setting role for user ' +
                                                azure_username +
                                                ' to User due to group membership')
                        user.set_role("User")
                    else:
                        current_app.logger.warning('User ' +
                                                   azure_username +
                                                   ' has no relevant group memberships')
                        session.pop('azure_token', None)
                        return render_template('login.html',
                                               saml_enabled=SAML_ENABLED,
                                               error=('User ' + azure_username +
                                                      ' is not in any authorised groups.'))

        # Handle account/group creation, if enabled
        if Setting().get('azure_group_accounts_enabled') and mygroups:
            current_app.logger.info('Azure group account sync enabled')
            name_value = Setting().get('azure_group_accounts_name')
            description_value = Setting().get('azure_group_accounts_description')
            select_values = name_value
            if description_value != '':
                select_values += ',' + description_value

            mygroups = get_azure_groups(
                'me/memberOf/microsoft.graph.group?$count=false&$securityEnabled=true&$select={}'.format(select_values))

            description_pattern = Setting().get('azure_group_accounts_description_re')
            pattern = Setting().get('azure_group_accounts_name_re')

            # Loop through users security groups
            for azure_group in mygroups:
                if name_value in azure_group:
                    group_name = azure_group[name_value]
                    group_description = ''
                    if description_value in azure_group:
                        group_description = azure_group[description_value]

                        # Do regex search if enabled for group description
                        if description_pattern != '':
                            current_app.logger.info('Matching group description {} against regex {}'.format(
                                group_description, description_pattern))
                            matches = re.match(
                                description_pattern, group_description)
                            if matches:
                                current_app.logger.info(
                                    'Group {} matched regexp'.format(group_description))
                                group_description = matches.group(1)
                            else:
                                # Regexp didn't match, continue to next iteration
                                continue

                    # Do regex search if enabled for group name
                    if pattern != '':
                        current_app.logger.info(
                            'Matching group name {} against regex {}'.format(group_name, pattern))
                        matches = re.match(pattern, group_name)
                        if matches:
                            current_app.logger.info(
                                'Group {} matched regexp'.format(group_name))
                            group_name = matches.group(1)
                        else:
                            # Regexp didn't match, continue to next iteration
                            continue

                    account = Account()
                    sanitized_group_name = Account.sanitize_name(group_name)
                    account_id = account.get_id_by_name(
                        account_name=sanitized_group_name)

                    if account_id:
                        account = Account.query.get(account_id)
                        # check if user has permissions
                        account_users = account.get_user()
                        current_app.logger.info('Group: {} Users: {}'.format(
                            group_name,
                            account_users))
                        if user.id in account_users:
                            current_app.logger.info('User id {} is already in account {}'.format(
                                user.id, group_name))
                        else:
                            account.add_user(user)
                            history = History(msg='Update account {0}'.format(
                                account.name),
                                created_by='System')
                            history.add()
                            current_app.logger.info('User {} added to Account {}'.format(
                                user.username, account.name))
                    else:
                        account = Account(
                            name=sanitized_group_name,
                            description=group_description,
                            contact='',
                            mail=''
                        )
                        account.create_account()
                        history = History(msg='Create account {0}'.format(
                            account.name),
                            created_by='System')
                        history.add()

                        account.add_user(user)
                        history = History(msg='Update account {0}'.format(account.name),
                                          created_by='System')
                        history.add()
                    current_app.logger.warning(
                        'group info: {} '.format(account_id))

        return authenticate_user(user, 'Azure OAuth')

    if 'oidc_token' in session:
        user_data = json.loads(oidc.get('userinfo').text)
        oidc_username = user_data[Setting().get('oidc_oauth_username')]
        oidc_first_name = user_data[Setting().get('oidc_oauth_firstname')]
        oidc_last_name = user_data[Setting().get('oidc_oauth_last_name')]
        oidc_email = user_data[Setting().get('oidc_oauth_email')]

        user = User.query.filter_by(username=oidc_username).first()
        if not user:
            user = User(username=oidc_username,
                        plain_text_password=None,
                        firstname=oidc_first_name,
                        lastname=oidc_last_name,
                        email=oidc_email)
            result = user.create_local_user()
        else:
            user.firstname = oidc_first_name
            user.lastname = oidc_last_name
            user.email = oidc_email
            user.plain_text_password = None
            result = user.update_local_user()

        if not result['status']:
            session.pop('oidc_token', None)
            return redirect(url_for('index.login'))

        # This checks if the account_name_property and account_description property were included in settings.
        if Setting().get('oidc_oauth_account_name_property') and Setting().get(
                'oidc_oauth_account_description_property'):

            # Gets the name_property and description_property.
            name_prop = Setting().get('oidc_oauth_account_name_property')
            desc_prop = Setting().get('oidc_oauth_account_description_property')

            account_to_add = []
            # If the name_property and desc_property exist in me (A variable that contains all the userinfo from the
            # IdP).
            if name_prop in user_data and desc_prop in user_data:
                accounts_name_prop = [user_data[name_prop]] if type(
                    user_data[name_prop]) is not list else user_data[name_prop]
                accounts_desc_prop = [user_data[desc_prop]] if type(
                    user_data[desc_prop]) is not list else user_data[desc_prop]

                # Run on all groups the user is in by the index num.
                for i in range(len(accounts_name_prop)):
                    description = ''
                    if i < len(accounts_desc_prop):
                        description = accounts_desc_prop[i]
                    account = handle_account(
                        accounts_name_prop[i], description)

                    account_to_add.append(account)
                user_accounts = user.get_accounts()

                # Add accounts
                for account in account_to_add:
                    if account not in user_accounts:
                        account.add_user(user)

                # Remove accounts if the setting is enabled
                if Setting().get('delete_sso_accounts'):
                    for account in user_accounts:
                        if account not in account_to_add:
                            account.remove_user(user)

        session['user_id'] = user.id
        session['authentication_type'] = 'OAuth'
        return authenticate_user(user, 'OIDC OAuth')

    if request.method == 'GET':
        return render_template('login.html', saml_enabled=SAML_ENABLED)
    elif request.method == 'POST':
        # process Local-DB authentication
        username = request.form['username']
        password = request.form['password']
        otp_token = request.form.get('otptoken')
        auth_method = request.form.get('auth_method', 'LOCAL')
        session[
            'authentication_type'] = 'LDAP' if auth_method != 'LOCAL' else 'LOCAL'
        remember_me = True if 'remember' in request.form else False

        if auth_method == 'LOCAL' and not Setting().get('local_db_enabled'):
            return render_template(
                'login.html',
                saml_enabled=SAML_ENABLED,
                error='Local authentication is disabled')

        user = User(username=username,
                    password=password,
                    plain_text_password=password)

        try:
            if Setting().get('verify_user_email') and user.email and not user.confirmed:
                return render_template(
                    'login.html',
                    saml_enabled=SAML_ENABLED,
                    error='Please confirm your email address first')

            auth = user.is_validate(method=auth_method,
                                    src_ip=request.remote_addr)
            if auth == False:
                signin_history(user.username, auth_method, False)
                return render_template('login.html',
                                       saml_enabled=SAML_ENABLED,
                                       error='Invalid credentials')
        except Exception as e:
            current_app.logger.error(
                "Cannot authenticate user. Error: {}".format(e))
            current_app.logger.debug(traceback.format_exc())
            return render_template('login.html',
                                   saml_enabled=SAML_ENABLED,
                                   error=e)

        # check if user enabled OPT authentication
        if user.otp_secret:
            if otp_token and otp_token.isdigit():
                good_token = user.verify_totp(otp_token)
                if not good_token:
                    signin_history(user.username, auth_method, False)
                    return render_template('login.html',
                                           saml_enabled=SAML_ENABLED,
                                           error='Invalid credentials')
            else:
                return render_template('login.html',
                                       saml_enabled=SAML_ENABLED,
                                       error='Token required')

        if Setting().get('autoprovisioning') and auth_method != 'LOCAL':
            urn_value = Setting().get('urn_value')
            Entitlements = user.read_entitlements(
                Setting().get('autoprovisioning_attribute'))
            if len(Entitlements) == 0 and Setting().get('purge'):
                user.set_role("User")
                user.revoke_privilege(True)

            elif len(Entitlements) != 0:
                if checkForPDAEntries(Entitlements, urn_value):
                    user.updateUser(Entitlements)
                else:
                    current_app.logger.warning(
                        'Not a single powerdns-admin record was found, possibly a typo in the prefix')
                    if Setting().get('purge'):
                        user.set_role("User")
                        user.revoke_privilege(True)
                        current_app.logger.warning(
                            'Procceding to revoke every privilige from ' + user.username + '.')

        return authenticate_user(user, auth_method, remember_me)


def checkForPDAEntries(Entitlements, urn_value):
    """
    Run through every record located in the ldap attribute given and determine if there are any valid powerdns-admin records
    """
    urnArguments = [x.lower() for x in urn_value.split(':')]
    for Entitlement in Entitlements:
        entArguments = Entitlement.split(':powerdns-admin')
        entArguments = [x.lower() for x in entArguments[0].split(':')]
        if (entArguments == urnArguments):
            return True
    return False


def clear_session():
    session.pop('user_id', None)
    session.pop('github_token', None)
    session.pop('google_token', None)
    session.pop('azure_token', None)
    session.pop('oidc_token', None)
    session.pop('authentication_type', None)
    session.pop('remote_user', None)
    logout_user()


def signin_history(username, authenticator, success):
    # Get user ip address
    if request.headers.getlist("X-Forwarded-For"):
        request_ip = request.headers.getlist("X-Forwarded-For")[0]
        request_ip = request_ip.split(',')[0]
    else:
        request_ip = request.remote_addr

    # Write log
    if success:
        str_success = 'succeeded'
        current_app.logger.info(
            "User {} authenticated successfully via {} from {}".format(
                username, authenticator, request_ip))
    else:
        str_success = 'failed'
        current_app.logger.warning(
            "User {} failed to authenticate via {} from {}".format(
                username, authenticator, request_ip))

    # Write history
    History(msg='User {} authentication {}'.format(username, str_success),
            detail=json.dumps({
                'username': username,
                'authenticator': authenticator,
                'ip_address': request_ip,
                'success': 1 if success else 0
            }),
            created_by='System').add()


# Get a list of Azure security groups the user is a member of
def get_azure_groups(uri):
    azure_info = azure.get(uri).text
    current_app.logger.info('Azure groups returned: ' + azure_info)
    grouplookup = json.loads(azure_info)
    if "value" in grouplookup:
        mygroups = grouplookup["value"]
        # If "@odata.nextLink" exists in the results, we need to get more groups
        if "@odata.nextLink" in grouplookup:
            # The additional groups are added to the existing array
            mygroups.extend(get_azure_groups(grouplookup["@odata.nextLink"]))
    else:
        mygroups = []
    return mygroups


# Handle user login, write history and, if set, handle showing the register_otp QR code.
# if Setting for OTP on first login is enabled, and OTP field is also enabled,
# but user isn't using it yet, enable OTP, get QR code and display it, logging the user out.
def authenticate_user(user, authenticator, remember=False):
    login_user(user, remember=remember)
    signin_history(user.username, authenticator, True)
    if Setting().get('otp_force') and Setting().get('otp_field_enabled') and not user.otp_secret \
            and session['authentication_type'] not in ['OAuth']:
        user.update_profile(enable_otp=True)
        user_id = current_user.id
        prepare_welcome_user(user_id)
        return redirect(url_for('index.welcome'))
    return redirect(url_for('index.login'))


# Prepare user to enter /welcome screen, otherwise they won't have permission to do so
def prepare_welcome_user(user_id):
    logout_user()
    session['welcome_user_id'] = user_id


@index_bp.route('/logout')
def logout():
    if current_app.config.get(
            'SAML_ENABLED'
    ) and 'samlSessionIndex' in session and current_app.config.get('SAML_LOGOUT'):
        req = saml.prepare_flask_request(request)
        auth = saml.init_saml_auth(req)
        if current_app.config.get('SAML_LOGOUT_URL'):
            return redirect(
                auth.logout(
                    name_id_format="urn:oasis:names:tc:SAML:1.1:nameid-format:emailAddress",
                    return_to=current_app.config.get('SAML_LOGOUT_URL'),
                    session_index=session['samlSessionIndex'],
                    name_id=session['samlNameId']))
        return redirect(
            auth.logout(
                name_id_format="urn:oasis:names:tc:SAML:1.1:nameid-format:emailAddress",
                session_index=session['samlSessionIndex'],
                name_id=session['samlNameId']))

    redirect_uri = url_for('index.login')
    oidc_logout = Setting().get('oidc_oauth_logout_url')

    if 'oidc_token' in session and oidc_logout:
        redirect_uri = "{}?redirect_uri={}".format(
            oidc_logout, url_for('index.login', _external=True))

    # Clean cookies and flask session
    clear_session()

    # If remote user authentication is enabled and a logout URL is configured for it,
    # redirect users to that instead
    remote_user_logout_url = current_app.config.get('REMOTE_USER_LOGOUT_URL')
    if current_app.config.get('REMOTE_USER_ENABLED') and remote_user_logout_url:
        current_app.logger.debug(
            'Redirecting remote user "{0}" to logout URL {1}'
            .format(current_user.username, remote_user_logout_url))
        # Warning: if REMOTE_USER environment variable is still set and not cleared by
        # some external module, not defining a custom logout URL will trigger a loop
        # that will just log the user back in right after logging out
        res = make_response(redirect(remote_user_logout_url.strip()))

        # Remove any custom cookies the remote authentication mechanism may use
        # (e.g.: MOD_AUTH_CAS and MOD_AUTH_CAS_S)
        remote_cookies = current_app.config.get('REMOTE_USER_COOKIES')
        for r_cookie_name in utils.ensure_list(remote_cookies):
            res.delete_cookie(r_cookie_name)

        return res

    return redirect(redirect_uri)


def password_policy_check(user, password):
    def check_policy(chars, user_password, setting):
        setting_as_int = int(Setting().get(setting))
        test_string = user_password
        for c in chars:
            test_string = test_string.replace(c, '')
        return (setting_as_int, len(user_password) - len(test_string))

    def matches_policy(item, policy_fails):
        return "*" if item in policy_fails else ""

    policy = []
    policy_fails = {}

    # If either policy is enabled check basics first ... this is obvious!
    if Setting().get('pwd_enforce_characters') or Setting().get('pwd_enforce_complexity'):
        # Cannot contain username
        if user.username in password:
            policy_fails["username"] = True
        policy.append(
            f"{matches_policy('username', policy_fails)}cannot contain username")

        # Cannot contain password
        if user.firstname in password:
            policy_fails["firstname"] = True
        policy.append(
            f"{matches_policy('firstname', policy_fails)}cannot contain firstname")

        # Cannot contain lastname
        if user.lastname in password:
            policy_fails["lastname"] = True
        policy.append(
            f"{matches_policy('lastname', policy_fails)}cannot contain lastname")

        # Cannot contain email
        if user.email in password:
            policy_fails["email"] = True
        policy.append(
            f"{matches_policy('email', policy_fails)}cannot contain email")

    # Check if we're enforcing character requirements
    if Setting().get('pwd_enforce_characters'):
        # Length
        pwd_min_len_setting = int(Setting().get('pwd_min_len'))
        pwd_len = len(password)
        if pwd_len < pwd_min_len_setting:
            policy_fails["length"] = True
        policy.append(
            f"{matches_policy('length', policy_fails)}length={pwd_len}/{pwd_min_len_setting}")
        # Digits
        (pwd_min_digits_setting, pwd_digits) = check_policy(
            string.digits, password, 'pwd_min_digits')
        if pwd_digits < pwd_min_digits_setting:
            policy_fails["digits"] = True
        policy.append(
            f"{matches_policy('digits', policy_fails)}digits={pwd_digits}/{pwd_min_digits_setting}")
        # Lowercase
        (pwd_min_lowercase_setting, pwd_lowercase) = check_policy(
            string.digits, password, 'pwd_min_lowercase')
        if pwd_lowercase < pwd_min_lowercase_setting:
            policy_fails["lowercase"] = True
        policy.append(
            f"{matches_policy('lowercase', policy_fails)}lowercase={pwd_lowercase}/{pwd_min_lowercase_setting}")
        # Uppercase
        (pwd_min_uppercase_setting, pwd_uppercase) = check_policy(
            string.digits, password, 'pwd_min_uppercase')
        if pwd_uppercase < pwd_min_uppercase_setting:
            policy_fails["uppercase"] = True
        policy.append(
            f"{matches_policy('uppercase', policy_fails)}uppercase={pwd_uppercase}/{pwd_min_uppercase_setting}")
        # Special
        (pwd_min_special_setting, pwd_special) = check_policy(
            string.digits, password, 'pwd_min_special')
        if pwd_special < pwd_min_special_setting:
            policy_fails["special"] = True
        policy.append(
            f"{matches_policy('special', policy_fails)}special={pwd_special}/{pwd_min_special_setting}")

    if Setting().get('pwd_enforce_complexity'):
        # Complexity checking
        zxcvbn_inputs = []
        for input in (user.firstname, user.lastname, user.username, user.email):
            if len(input):
                zxcvbn_inputs.append(input)

        result = zxcvbn(password, user_inputs=zxcvbn_inputs)
        pwd_min_complexity_setting = int(Setting().get('pwd_min_complexity'))
        pwd_complexity = result['guesses_log10']
        if pwd_complexity < pwd_min_complexity_setting:
            policy_fails["complexity"] = True
        policy.append(
            f"{matches_policy('complexity', policy_fails)}complexity={pwd_complexity:.0f}/{pwd_min_complexity_setting}")

    policy_str = {
        "password": f"Fails policy: {', '.join(policy)}. Items prefixed with '*' failed."}

    # NK: the first item in the tuple indicates a PASS, so, we check for any True's and negate that
    return (not any(policy_fails.values()), policy_str)


@index_bp.route('/register', methods=['GET', 'POST'])
def register():
    CAPTCHA_ENABLE = current_app.config.get('CAPTCHA_ENABLE')
    if Setting().get('signup_enabled'):
        if current_user.is_authenticated:
            return redirect(url_for('index.index'))
        if request.method == 'GET':
            return render_template('register.html', captcha_enable=CAPTCHA_ENABLE)
        elif request.method == 'POST':
            username = request.form.get('username', '').strip()
            password = request.form.get('password', '')
            firstname = request.form.get('firstname', '').strip()
            lastname = request.form.get('lastname', '').strip()
            email = request.form.get('email', '').strip()
            rpassword = request.form.get('rpassword', '')

            is_valid_email = re.compile(
                r'^[a-zA-Z0-9_.+-]+@[a-zA-Z0-9-]+\.[a-zA-Z0-9-.]+$')

            error_messages = {}
            if not firstname:
                error_messages['firstname'] = 'First Name is required'
            if not lastname:
                error_messages['lastname'] = 'Last Name is required'
            if not username:
                error_messages['username'] = 'Username is required'
            if not password:
                error_messages['password'] = 'Password is required'
            if not rpassword:
                error_messages['rpassword'] = 'Password confirmation is required'
            if not email:
                error_messages['email'] = 'Email is required'
            if not is_valid_email.match(email):
                error_messages['email'] = 'Invalid email address'
            if password != rpassword:
                error_messages['password'] = 'Password confirmation does not match'
                error_messages['rpassword'] = 'Password confirmation does not match'

            if not captcha.validate():
                return render_template(
                    'register.html', error='Invalid CAPTCHA answer', error_messages=error_messages,
                    captcha_enable=CAPTCHA_ENABLE)

            if error_messages:
                return render_template('register.html', error_messages=error_messages, captcha_enable=CAPTCHA_ENABLE)

            user = User(username=username,
                        plain_text_password=password,
                        firstname=firstname,
                        lastname=lastname,
                        email=email
                        )

            (password_policy_pass, password_policy) = password_policy_check(
                user, password)
            if not password_policy_pass:
                return render_template('register.html', error_messages=password_policy, captcha_enable=CAPTCHA_ENABLE)

            try:
                result = user.create_local_user()
                if result and result['status']:
                    if Setting().get('verify_user_email'):
                        send_account_verification(email)
                    if Setting().get('otp_force') and Setting().get('otp_field_enabled'):
                        user.update_profile(enable_otp=True)
                        prepare_welcome_user(user.id)
                        return redirect(url_for('index.welcome'))
                    else:
                        return redirect(url_for('index.login'))
                else:
                    return render_template('register.html',
                                           error=result['msg'], captcha_enable=CAPTCHA_ENABLE)
            except Exception as e:
                return render_template('register.html', error=e, captcha_enable=CAPTCHA_ENABLE)
        else:
            return render_template('errors/404.html'), 404


# Show welcome page on first login if otp_force is enabled
@index_bp.route('/welcome', methods=['GET', 'POST'])
def welcome():
    if 'welcome_user_id' not in session:
        return redirect(url_for('index.index'))

    user = User(id=session['welcome_user_id'])
    encoded_img_data = base64.b64encode(user.get_qrcode_value())

    if request.method == 'GET':
        return render_template('register_otp.html', qrcode_image=encoded_img_data.decode(), user=user)
    elif request.method == 'POST':
        otp_token = request.form.get('otptoken', '')
        if otp_token and otp_token.isdigit():
            good_token = user.verify_totp(otp_token)
            if not good_token:
                return render_template('register_otp.html', qrcode_image=encoded_img_data.decode(), user=user,
                                       error="Invalid token")
        else:
            return render_template('register_otp.html', qrcode_image=encoded_img_data.decode(), user=user,
                                   error="Token required")
        session.pop('welcome_user_id')
        return redirect(url_for('index.index'))


@index_bp.route('/confirm/<token>', methods=['GET'])
def confirm_email(token):
    email = confirm_token(token)
    if not email:
        # Cannot confirm email
        return render_template('email_confirmation.html', status=0)

    user = User.query.filter_by(email=email).first_or_404()
    if user.confirmed:
        # Already confirmed
        current_app.logger.info(
            "User email {} already confirmed".format(email))
        return render_template('email_confirmation.html', status=2)
    else:
        # Confirm email is valid
        user.update_confirmed(confirmed=1)
        current_app.logger.info(
            "User email {} confirmed successfully".format(email))
        return render_template('email_confirmation.html', status=1)


@index_bp.route('/resend-confirmation-email', methods=['GET', 'POST'])
def resend_confirmation_email():
    if current_user.is_authenticated:
        return redirect(url_for('index.index'))
    if request.method == 'GET':
        return render_template('resend_confirmation_email.html')
    elif request.method == 'POST':
        email = request.form.get('email')
        user = User.query.filter(User.email == email).first()
        if not user:
            # Email not found
            status = 0
        elif user.confirmed:
            # Email already confirmed
            status = 1
        else:
            # Send new confirmed email
            send_account_verification(user.email)
            status = 2

        return render_template('resend_confirmation_email.html', status=status)


@index_bp.route('/nic/checkip.html', methods=['GET', 'POST'])
@csrf.exempt
def dyndns_checkip():
    # This route covers the default ddclient 'web' setting for the checkip service
    return render_template('dyndns.html',
                           response=request.environ.get(
                               'HTTP_X_REAL_IP', request.remote_addr))


@index_bp.route('/nic/update', methods=['GET', 'POST'])
@csrf.exempt
@dyndns_login_required
def dyndns_update():
    # dyndns protocol response codes in use are:
    # good: update successful
    # nochg: IP address already set to update address
    # nohost: hostname does not exist for this user account
    # 911: server error
    # have to use 200 HTTP return codes because ddclient does not read the return string if the code is other than 200
    # reference: https://help.dyn.com/remote-access-api/perform-update/
    # reference: https://help.dyn.com/remote-access-api/return-codes/
    hostname = request.args.get('hostname')
    myip = request.args.get('myip')

    if not hostname:
        history = History(msg="DynDNS update: missing hostname parameter",
                          created_by=current_user.username)
        history.add()
        return render_template('dyndns.html', response='nohost'), 200

    try:
        if current_user.role.name in ['Administrator', 'Operator']:
            domains = Domain.query.all()
        else:
            # Get query for domain to which the user has access permission.
            # This includes direct domain permission AND permission through
            # account membership
            domains = db.session.query(Domain) \
                .outerjoin(DomainUser, Domain.id == DomainUser.domain_id) \
                .outerjoin(Account, Domain.account_id == Account.id) \
                .outerjoin(AccountUser, Account.id == AccountUser.account_id) \
                .filter(
                db.or_(
                    DomainUser.user_id == current_user.id,
                    AccountUser.user_id == current_user.id
                )).all()
    except Exception as e:
        current_app.logger.error('DynDNS Error: {0}'.format(e))
        current_app.logger.debug(traceback.format_exc())
        return render_template('dyndns.html', response='911'), 200

    domain = None
    domain_segments = hostname.split('.')
    for _index in range(len(domain_segments)):
        full_domain = '.'.join(domain_segments)
        potential_domain = Domain.query.filter(
            Domain.name == full_domain).first()
        if potential_domain in domains:
            domain = potential_domain
            break
        domain_segments.pop(0)

    if not domain:
        history = History(
            msg="DynDNS update: attempted update of {0} but it does not exist for this user"
            .format(hostname),
            created_by=current_user.username)
        history.add()
        return render_template('dyndns.html', response='nohost'), 200

    myip_addr = []
    if myip:
        for address in myip.split(','):
            myip_addr += utils.validate_ipaddress(address)

    remote_addr = utils.validate_ipaddress(
        request.headers.get('X-Forwarded-For',
                            request.remote_addr).split(', ')[0])

    response = 'nochg'
    for ip in myip_addr or remote_addr:
        if isinstance(ip, ipaddress.IPv4Address):
            rtype = 'A'
        else:
            rtype = 'AAAA'

        r = Record(name=hostname, type=rtype)
        # Check if the user requested record exists within this domain
        if r.exists(domain.name) and r.is_allowed_edit():
            if r.data == str(ip):
                # Record content did not change, return 'nochg'
                history = History(
                    msg="DynDNS update: attempted update of {0} but record already up-to-date"
                    .format(hostname),
                    created_by=current_user.username,
                    domain_id=domain.id)
                history.add()
            else:
                oldip = r.data
                result = r.update(domain.name, str(ip))
                if result['status'] == 'ok':
                    history = History(
                        msg='DynDNS update: updated {} successfully'.format(
                            hostname),
                        detail=json.dumps({
                            'domain': domain.name,
                            'record': hostname,
                            'type': rtype,
                            'old_value': oldip,
                            'new_value': str(ip)
                        }),
                        created_by=current_user.username,
                        domain_id=domain.id)
                    history.add()
                    response = 'good'
                else:
                    response = '911'
                    break
        elif r.is_allowed_edit():
            ondemand_creation = DomainSetting.query.filter(
                DomainSetting.domain == domain).filter(
                DomainSetting.setting == 'create_via_dyndns').first()
            if (ondemand_creation is not None) and (strtobool(
                    ondemand_creation.value) == True):

                # Build the rrset
                rrset_data = [{
                    "changetype": "REPLACE",
                    "name": hostname + '.',
                    "ttl": 3600,
                    "type": rtype,
                    "records": [{
                        "content": str(ip),
                        "disabled": False
                    }],
                    "comments": []
                }]

                # Format the rrset
                rrset = {"rrsets": rrset_data}
                result = Record().add(domain.name, rrset)
                if result['status'] == 'ok':
                    history = History(
                        msg='DynDNS update: created record {0} in zone {1} successfully'
                        .format(hostname, domain.name, str(ip)),
                        detail=json.dumps({
                            'domain': domain.name,
                            'record': hostname,
                            'value': str(ip)
                        }),
                        created_by=current_user.username,
                        domain_id=domain.id)
                    history.add()
                    response = 'good'
        else:
            history = History(
                msg='DynDNS update: attempted update of {0} but it does not exist for this user'
                .format(hostname),
                created_by=current_user.username)
            history.add()

    return render_template('dyndns.html', response=response), 200


### START SAML AUTHENTICATION ###
@index_bp.route('/saml/login')
def saml_login():
    if not current_app.config.get('SAML_ENABLED', False):
        abort(400)
    from onelogin.saml2.utils import OneLogin_Saml2_Utils
    req = saml.prepare_flask_request(request)
    auth = saml.init_saml_auth(req)
    redirect_url = OneLogin_Saml2_Utils.get_self_url(req) + url_for(
        'index.saml_authorized')
    return redirect(auth.login(return_to=redirect_url))


@index_bp.route('/saml/metadata')
def saml_metadata():
    if not current_app.config.get('SAML_ENABLED', False):
        current_app.logger.error("SAML authentication is disabled.")
        abort(400)
    from onelogin.saml2.utils import OneLogin_Saml2_Utils
    req = saml.prepare_flask_request(request)
    auth = saml.init_saml_auth(req)
    settings = auth.get_settings()
    metadata = settings.get_sp_metadata()
    errors = settings.validate_metadata(metadata)

    if len(errors) == 0:
        resp = make_response(metadata, 200)
        resp.headers['Content-Type'] = 'text/xml'
    else:
        resp = make_response(errors.join(', '), 500)
    return resp


@index_bp.route('/saml/authorized', methods=['GET', 'POST'])
@csrf.exempt
def saml_authorized():
    errors = []
    if not current_app.config.get('SAML_ENABLED', False):
        current_app.logger.error("SAML authentication is disabled.")
        abort(400)
    from onelogin.saml2.utils import OneLogin_Saml2_Utils
    req = saml.prepare_flask_request(request)
    auth = saml.init_saml_auth(req)
    auth.process_response()
    current_app.logger.debug(auth.get_attributes())
    errors = auth.get_errors()
    if len(errors) == 0:
        session['samlUserdata'] = auth.get_attributes()
        session['samlNameId'] = auth.get_nameid()
        session['samlSessionIndex'] = auth.get_session_index()
        self_url = OneLogin_Saml2_Utils.get_self_url(req)
        self_url = self_url + req['script_name']
        if 'RelayState' in request.form and self_url != request.form[
                'RelayState']:
            return redirect(auth.redirect_to(request.form['RelayState']))
        if current_app.config.get('SAML_ATTRIBUTE_USERNAME', False):
            username = session['samlUserdata'][
                current_app.config['SAML_ATTRIBUTE_USERNAME']][0].lower()
        else:
            username = session['samlNameId'].lower()
        user = User.query.filter_by(username=username).first()
        if not user:
            # create user
            user = User(username=username,
                        plain_text_password=None,
                        email=session['samlNameId'])
            user.create_local_user()
        session['user_id'] = user.id
        email_attribute_name = current_app.config.get('SAML_ATTRIBUTE_EMAIL',
                                                      'email')
        givenname_attribute_name = current_app.config.get(
            'SAML_ATTRIBUTE_GIVENNAME', 'givenname')
        surname_attribute_name = current_app.config.get(
            'SAML_ATTRIBUTE_SURNAME', 'surname')
        name_attribute_name = current_app.config.get('SAML_ATTRIBUTE_NAME',
                                                     None)
        account_attribute_name = current_app.config.get(
            'SAML_ATTRIBUTE_ACCOUNT', None)
        admin_attribute_name = current_app.config.get('SAML_ATTRIBUTE_ADMIN',
                                                      None)
        group_attribute_name = current_app.config.get('SAML_ATTRIBUTE_GROUP',
                                                      None)
        admin_group_name = current_app.config.get('SAML_GROUP_ADMIN_NAME',
                                                  None)
        operator_group_name = current_app.config.get('SAML_GROUP_OPERATOR_NAME',
                                                     None)
        group_to_account_mapping = create_group_to_account_mapping()

        if email_attribute_name in session['samlUserdata']:
            user.email = session['samlUserdata'][email_attribute_name][
                0].lower()
        if givenname_attribute_name in session['samlUserdata']:
            user.firstname = session['samlUserdata'][givenname_attribute_name][
                0]
        if surname_attribute_name in session['samlUserdata']:
            user.lastname = session['samlUserdata'][surname_attribute_name][0]
        if name_attribute_name in session['samlUserdata']:
            name = session['samlUserdata'][name_attribute_name][0].split(' ')
            user.firstname = name[0]
            user.lastname = ' '.join(name[1:])

        if group_attribute_name:
            user_groups = session['samlUserdata'].get(group_attribute_name, [])
        else:
            user_groups = []
        if admin_attribute_name or group_attribute_name:
            user_accounts = set(user.get_accounts())
            saml_accounts = []
            for group_mapping in group_to_account_mapping:
                mapping = group_mapping.split('=')
                group = mapping[0]
                account_name = mapping[1]

                if group in user_groups:
                    account = handle_account(account_name)
                    saml_accounts.append(account)

            for account_name in session['samlUserdata'].get(
                    account_attribute_name, []):
                account = handle_account(account_name)
                saml_accounts.append(account)
            saml_accounts = set(saml_accounts)
            for account in saml_accounts - user_accounts:
                account.add_user(user)
                history = History(msg='Adding {0} to account {1}'.format(
                    user.username, account.name),
                    created_by='SAML Assertion')
                history.add()
            for account in user_accounts - saml_accounts:
                account.remove_user(user)
                history = History(msg='Removing {0} from account {1}'.format(
                    user.username, account.name),
                    created_by='SAML Assertion')
                history.add()
        if admin_attribute_name and 'true' in session['samlUserdata'].get(
                admin_attribute_name, []):
            uplift_to_admin(user)
        elif admin_group_name in user_groups:
            uplift_to_admin(user)
        elif operator_group_name in user_groups:
            uplift_to_operator(user)
        elif admin_attribute_name or group_attribute_name:
            if user.role.name != 'User':
                user.role_id = Role.query.filter_by(name='User').first().id
                history = History(msg='Demoting {0} to user'.format(
                    user.username),
                    created_by='SAML Assertion')
                history.add()
        user.plain_text_password = None
        user.update_profile()
        session['authentication_type'] = 'SAML'
        return authenticate_user(user, 'SAML')
    else:
        return render_template('errors/SAML.html', errors=errors)


def create_group_to_account_mapping():
    group_to_account_mapping_string = current_app.config.get(
        'SAML_GROUP_TO_ACCOUNT_MAPPING', None)
    if group_to_account_mapping_string and len(
            group_to_account_mapping_string.strip()) > 0:
        group_to_account_mapping = group_to_account_mapping_string.split(',')
    else:
        group_to_account_mapping = []
    return group_to_account_mapping


def handle_account(account_name, account_description=""):
    clean_name = Account.sanitize_name(account_name)
    account = Account.query.filter_by(name=clean_name).first()
    if not account:
        account = Account(name=clean_name,
                          description=account_description,
                          contact='',
                          mail='')
        account.create_account()
        history = History(msg='Account {0} created'.format(account.name),
                          created_by='OIDC/SAML Assertion')
        history.add()
    else:
        account.description = account_description
        account.update_account()
    return account


def uplift_to_admin(user):
    if user.role.name != 'Administrator':
        user.role_id = Role.query.filter_by(name='Administrator').first().id
        history = History(msg='Promoting {0} to administrator'.format(
            user.username),
            created_by='SAML Assertion')
        history.add()


def uplift_to_operator(user):
    if user.role.name != 'Operator':
        user.role_id = Role.query.filter_by(name='Operator').first().id
        history = History(msg='Promoting {0} to operator'.format(
            user.username),
            created_by='SAML Assertion')
        history.add()


@index_bp.route('/saml/sls')
def saml_logout():
    req = saml.prepare_flask_request(request)
    auth = saml.init_saml_auth(req)
    url = auth.process_slo()
    errors = auth.get_errors()
    if len(errors) == 0:
        clear_session()
        if url is not None:
            return redirect(url)
        elif current_app.config.get('SAML_LOGOUT_URL') is not None:
            return redirect(current_app.config.get('SAML_LOGOUT_URL'))
        else:
            return redirect(url_for('login'))
    else:
        return render_template('errors/SAML.html', errors=errors)


### END SAML AUTHENTICATION ###


@index_bp.route('/swagger', methods=['GET'])
def swagger_spec():
    try:
        spec_path = os.path.join(current_app.root_path, "swagger-spec.yaml")
        spec = open(spec_path, 'r')
        loaded_spec = load(spec.read(), Loader)
    except Exception as e:
        current_app.logger.error(
            'Cannot view swagger spec. Error: {0}'.format(e))
        current_app.logger.debug(traceback.format_exc())
        abort(500)

    resp = make_response(json.dumps(loaded_spec), 200)
    resp.headers['Content-Type'] = 'application/json'

    return resp


@index_bp.route('/get-csrf-token/', methods=['GET'])
def get_csrf_token():
    token = generate_csrf()
    session['csrf_token'] = token
    return jsonify({'csrf_token': token}), 200<|MERGE_RESOLUTION|>--- conflicted
+++ resolved
@@ -260,12 +260,7 @@
 
             result = user.create_local_user()
             if not result['status']:
-<<<<<<< HEAD
-                current_app.logger.warning(
-                    'Unable to create ' + azure_username)
-=======
                 current_app.logger.warning('Unable to create ' + azure_username + ' Reasoning: ' + result['msg'])
->>>>>>> ddb3151b
                 session.pop('azure_token', None)
                 # note: a redirect to login results in an endless loop, so render the login page instead
                 return render_template('login.html',
