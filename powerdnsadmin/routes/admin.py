import json
import datetime
import traceback
import re
from base64 import b64encode
from ast import literal_eval
from flask import Blueprint, render_template, render_template_string, make_response, url_for, current_app, request, redirect, jsonify, abort, flash, session
from flask_login import login_required, current_user

from ..decorators import operator_role_required, admin_role_required, history_access_required
from ..models.user import User
from ..models.account import Account
from ..models.account_user import AccountUser
from ..models.role import Role
from ..models.server import Server
from ..models.setting import Setting
from ..models.history import History
from ..models.domain import Domain
from ..models.domain_user import DomainUser
from ..models.record import Record
from ..models.domain_template import DomainTemplate
from ..models.domain_template_record import DomainTemplateRecord
from ..models.api_key import ApiKey
from ..models.base import db

from ..lib.errors import ApiKeyCreateFail
from ..lib.schema import ApiPlainKeySchema

apikey_plain_schema = ApiPlainKeySchema(many=True)

admin_bp = Blueprint('admin',
                     __name__,
                     template_folder='templates',
                     url_prefix='/admin')

"""
changeSet is a list of tuples, in the following format
(old_state, new_state, change_type)

old_state: dictionary with "disabled" and "content" keys. {"disabled" : False, "content" : "1.1.1.1" }
new_state: similarly
change_type: "addition" or "deletion" or "status" for status change or "unchanged" for no change

Note: A change in "content", is considered a deletion and recreation of the same record,
holding the new content value.
"""
def get_record_changes(del_rrset, add_rrset):
    changeSet = []
    delSet = del_rrset['records'] if 'records' in del_rrset else []
    addSet = add_rrset['records'] if 'records' in add_rrset else []
    for d in delSet:  # get the deletions and status changes
        exists = False
        for a in addSet:
            if d['content'] == a['content']:
                exists = True
                if d['disabled'] != a['disabled']:
                    changeSet.append( ({"disabled":d['disabled'],"content":d['content']},
                                    {"disabled":a['disabled'],"content":a['content']},
                                    "status") )
                break

        if not exists: # deletion
            changeSet.append( ({"disabled":d['disabled'],"content":d['content']},
                            None,
                            "deletion") )

    for a in addSet:  # get the additions
        exists = False
        for d in delSet:
            if d['content'] == a['content']:
                exists = True
                # already checked for status change
                break
        if not exists:
            changeSet.append( (None, {"disabled":a['disabled'], "content":a['content']}, "addition") )
            continue

    for a in addSet:  # get the unchanged
        exists = False
        for c in changeSet:
            if c[1] != None and  c[1]["content"] == a['content']:
                exists = True
                break
        if not exists:
            changeSet.append( ( {"disabled":a['disabled'], "content":a['content']}, {"disabled":a['disabled'], "content":a['content']}, "unchanged") )

    return changeSet

# out_changes is a list of  HistoryRecordEntry objects in which we will append the new changes
# a HistoryRecordEntry represents a pair of add_rrset and del_rrset
def extract_changelogs_from_a_history_entry(out_changes, history_entry, change_num, record_name=None, record_type=None):

    if history_entry.detail is None:
        return

    if "add_rrsets" in history_entry.detail:
        detail_dict = json.loads(history_entry.detail)
    else: # not a record entry
        return

    add_rrsets = detail_dict['add_rrsets']
    del_rrsets = detail_dict['del_rrsets']


    for add_rrset in add_rrsets:
        exists = False
        for del_rrset in del_rrsets:
            if del_rrset['name'] == add_rrset['name'] and del_rrset['type'] == add_rrset['type']:
                exists = True
                if change_num not in out_changes:
                    out_changes[change_num] = []
                out_changes[change_num].append(HistoryRecordEntry(history_entry, del_rrset, add_rrset, "*"))
                break
        if not exists:  # this is a new record
            if change_num not in out_changes:
                out_changes[change_num] = []
            out_changes[change_num].append(HistoryRecordEntry(history_entry, [], add_rrset, "+"))  # (add_rrset, del_rrset, change_type)
    for del_rrset in del_rrsets:
        exists = False
        for add_rrset in add_rrsets:
            if del_rrset['name'] == add_rrset['name'] and del_rrset['type'] == add_rrset['type']:
                exists = True  # no need to add in the out_changes set
                break
        if not exists:  # this is a deletion
            if change_num not in out_changes:
                out_changes[change_num] = []
            out_changes[change_num].append(HistoryRecordEntry(history_entry, del_rrset, [], "-"))


    # only used for changelog per record
    if record_name != None and record_type != None: # then get only the records with the specific (record_name, record_type) tuple
        if change_num in out_changes:
            changes_i = out_changes[change_num]
        else:
            return
        for hre in changes_i: # for each history record entry in changes_i
            if 'type' in hre.add_rrset and hre.add_rrset['name'] == record_name and hre.add_rrset['type'] == record_type:
                continue
            elif 'type' in hre.del_rrset and hre.del_rrset['name'] == record_name and hre.del_rrset['type'] == record_type:
                continue
            else:
                out_changes[change_num].remove(hre)



# records with same (name,type) are considered as a single HistoryRecordEntry
# history_entry is of type History - used to extract created_by and created_on
# add_rrset is a dictionary of replace
# del_rrset is a dictionary of remove
class HistoryRecordEntry:
    def __init__(self, history_entry, del_rrset, add_rrset, change_type):
        # search the add_rrset index into the add_rrset set for the key (name, type)

        self.history_entry = history_entry
        self.add_rrset = add_rrset
        self.del_rrset = del_rrset
        self.change_type = change_type  # "*": edit or unchanged, "+" new tuple(name,type), "-" deleted (name,type) tuple
        self.changed_fields = []   # contains a subset of : [ttl, name, type]
        self.changeSet = []   # all changes for the records of this add_rrset-del_rrset pair


        if change_type == "+": # addition
            self.changed_fields.append("name")
            self.changed_fields.append("type")
            self.changed_fields.append("ttl")
            self.changeSet = get_record_changes(del_rrset, add_rrset)
        elif change_type == "-": # removal
            self.changed_fields.append("name")
            self.changed_fields.append("type")
            self.changed_fields.append("ttl")
            self.changeSet = get_record_changes(del_rrset, add_rrset)

        elif change_type == "*":  # edit of unchanged
            if add_rrset['ttl'] != del_rrset['ttl']:
                self.changed_fields.append("ttl")
            self.changeSet = get_record_changes(del_rrset, add_rrset)



    def toDict(self):
        return {
            "add_rrset" : self.add_rrset,
            "del_rrset" : self.del_rrset,
            "changed_fields" : self.changed_fields,
            "created_on" : self.history_entry.created_on,
            "created_by" : self.history_entry.created_by,
            "change_type" : self.change_type,
            "changeSet" : self.changeSet
        }

    def __eq__(self, obj2): # used for removal of objects from a list
        return True if obj2.toDict() == self.toDict() else False

@admin_bp.before_request
def before_request():
    # Manage session timeout
    session.permanent = True
    # current_app.permanent_session_lifetime = datetime.timedelta(
    #     minutes=int(Setting().get('session_timeout')))
    current_app.permanent_session_lifetime = datetime.timedelta(
    minutes=int(Setting().get('session_timeout')))
    session.modified = True



@admin_bp.route('/pdns', methods=['GET'])
@login_required
@operator_role_required
def pdns_stats():
    if not Setting().get('pdns_api_url') or not Setting().get(
            'pdns_api_key') or not Setting().get('pdns_version'):
        return redirect(url_for('admin.setting_pdns'))

    domains = Domain.query.all()
    users = User.query.all()

    server = Server(server_id='localhost')
    configs = server.get_config()
    statistics = server.get_statistic()
    history_number = History.query.count()

    if statistics:
        uptime = list([
            uptime for uptime in statistics if uptime['name'] == 'uptime'
        ])[0]['value']
    else:
        uptime = 0

    return render_template('admin_pdns_stats.html',
                           domains=domains,
                           users=users,
                           configs=configs,
                           statistics=statistics,
                           uptime=uptime,
                           history_number=history_number)


@admin_bp.route('/user/edit/<user_username>', methods=['GET', 'POST'])
@admin_bp.route('/user/edit', methods=['GET', 'POST'])
@login_required
@operator_role_required
def edit_user(user_username=None):
    if user_username:
        user = User.query.filter(User.username == user_username).first()
        create = False

        if not user:
            return render_template('errors/404.html'), 404

        if user.role.name == 'Administrator' and current_user.role.name != 'Administrator':
            return render_template('errors/401.html'), 401
    else:
        user = None
        create = True

    if request.method == 'GET':
        return render_template('admin_edit_user.html',
                               user=user,
                               create=create)

    elif request.method == 'POST':
        fdata = request.form

        if create:
            user_username = fdata.get('username', '').strip()

        user = User(username=user_username,
                    plain_text_password=fdata.get('password', ''),
                    firstname=fdata.get('firstname', '').strip(),
                    lastname=fdata.get('lastname', '').strip(),
                    email=fdata.get('email', '').strip(),
                    reload_info=False)

        if create:
            if not fdata.get('password', ''):
                return render_template('admin_edit_user.html',
                                       user=user,
                                       create=create,
                                       blank_password=True)

            result = user.create_local_user()
            history = History(msg='Created user {0}'.format(user.username),
                              created_by=current_user.username)

        else:
            result = user.update_local_user()
            history = History(msg='Updated user {0}'.format(user.username),
                              created_by=current_user.username)

        if result['status']:
            history.add()
            return redirect(url_for('admin.manage_user'))

        return render_template('admin_edit_user.html',
                               user=user,
                               create=create,
                               error=result['msg'])

@admin_bp.route('/key/edit/<key_id>', methods=['GET', 'POST'])
@admin_bp.route('/key/edit', methods=['GET', 'POST'])
@login_required
@operator_role_required
def edit_key(key_id=None):
    domains = Domain.query.all()
    accounts = Account.query.all()
    roles = Role.query.all()
    apikey = None
    create = True
    plain_key = None

    if key_id:
        apikey = ApiKey.query.filter(ApiKey.id == key_id).first()
        create = False

        if not apikey:
            return render_template('errors/404.html'), 404

    if request.method == 'GET':
        return render_template('admin_edit_key.html',
                               key=apikey,
                               domains=domains,
                               accounts=accounts,
                               roles=roles,
                               create=create)

    if request.method == 'POST':
        fdata = request.form
        description = fdata['description']
        role = fdata.getlist('key_role')[0]
        domain_list = fdata.getlist('key_multi_domain')
        account_list = fdata.getlist('key_multi_account')

        # Create new apikey
        if create:
            if role == "User":
                domain_obj_list = Domain.query.filter(Domain.name.in_(domain_list)).all()
                account_obj_list = Account.query.filter(Account.name.in_(account_list)).all()
            else:
                account_obj_list, domain_obj_list = [], []

            apikey = ApiKey(desc=description,
                            role_name=role,
                            domains=domain_obj_list,
                            accounts=account_obj_list)
            try:
                apikey.create()
            except Exception as e:
                current_app.logger.error('Error: {0}'.format(e))
                raise ApiKeyCreateFail(message='Api key create failed')

            plain_key = apikey_plain_schema.dump([apikey])[0]["plain_key"]
            plain_key = b64encode(plain_key.encode('utf-8')).decode('utf-8')
            history_message =  "Created API key {0}".format(apikey.id)

        # Update existing apikey
        else:
            try:
                if role != "User":
                    domain_list, account_list = [], []
                apikey.update(role,description,domain_list, account_list)
                history_message =  "Updated API key {0}".format(apikey.id)
            except Exception as e:
                current_app.logger.error('Error: {0}'.format(e))

        history = History(msg=history_message,
                          detail = json.dumps({
                                'key': apikey.id,
                                'role': apikey.role.name,
                                'description': apikey.description,
                                'domains': [domain.name for domain in apikey.domains],
                                'accounts': [a.name for a in apikey.accounts]
                            }),
                          created_by=current_user.username)
        history.add()

        return render_template('admin_edit_key.html',
                               key=apikey,
                               domains=domains,
                               accounts=accounts,
                               roles=roles,
                               create=create,
                               plain_key=plain_key)

@admin_bp.route('/manage-keys', methods=['GET', 'POST'])
@login_required
@operator_role_required
def manage_keys():
    if request.method == 'GET':
        try:
            apikeys = ApiKey.query.all()
        except Exception as e:
            current_app.logger.error('Error: {0}'.format(e))
            abort(500)

        return render_template('admin_manage_keys.html',
                                keys=apikeys)

    elif request.method == 'POST':
        jdata = request.json
        if jdata['action'] == 'delete_key':

            apikey = ApiKey.query.get(jdata['data'])
            try:
                history_apikey_id = apikey.id
                history_apikey_role = apikey.role.name
                history_apikey_description = apikey.description
                history_apikey_domains = [ domain.name for domain in apikey.domains]

                apikey.delete()
            except Exception as e:
                current_app.logger.error('Error: {0}'.format(e))

            current_app.logger.info('Delete API key {0}'.format(apikey.id))
            history = History(msg='Delete API key {0}'.format(apikey.id),
                              detail = json.dumps({
                                    'key': history_apikey_id,
                                    'role': history_apikey_role,
                                    'description': history_apikey_description,
                                    'domains': history_apikey_domains
                                }),
                              created_by=current_user.username)
            history.add()

            return make_response(
                        jsonify({
                            'status': 'ok',
                            'msg': 'Key has been removed.'
                        }), 200)

@admin_bp.route('/manage-user', methods=['GET', 'POST'])
@login_required
@operator_role_required
def manage_user():
    if request.method == 'GET':
        roles = Role.query.all()
        users = User.query.order_by(User.username).all()
        return render_template('admin_manage_user.html',
                               users=users,
                               roles=roles)

    if request.method == 'POST':
        #
        # post data should in format
        # {'action': 'delete_user', 'data': 'username'}
        #
        try:
            jdata = request.json
            data = jdata['data']

            if jdata['action'] == 'user_otp_disable':
                user = User(username=data)
                result = user.update_profile(enable_otp=False)
                if result:
                    history = History(
                        msg='Two factor authentication disabled for user {0}'.
                        format(data),
                        created_by=current_user.username)
                    history.add()
                    return make_response(
                        jsonify({
                            'status':
                            'ok',
                            'msg':
                            'Two factor authentication has been disabled for user.'
                        }), 200)
                else:
                    return make_response(
                        jsonify({
                            'status':
                            'error',
                            'msg':
                            'Cannot disable two factor authentication for user.'
                        }), 500)

            elif jdata['action'] == 'delete_user':
                user = User(username=data)
                if user.username == current_user.username:
                    return make_response(
                        jsonify({
                            'status': 'error',
                            'msg': 'You cannot delete yourself.'
                        }), 400)

                # Remove account associations first
                user_accounts = Account.query.join(AccountUser).join(
                    User).filter(AccountUser.user_id == user.id,
                                 AccountUser.account_id == Account.id).all()
                for uc in user_accounts:
                    uc.revoke_privileges_by_id(user.id)

                # Then delete the user
                result = user.delete()
                if result:
                    history = History(msg='Delete user {0}'.format(data),
                                      created_by=current_user.username)
                    history.add()
                    return make_response(
                        jsonify({
                            'status': 'ok',
                            'msg': 'User has been removed.'
                        }), 200)
                else:
                    return make_response(
                        jsonify({
                            'status': 'error',
                            'msg': 'Cannot remove user.'
                        }), 500)

            elif jdata['action'] == 'revoke_user_privileges':
                user = User(username=data)
                result = user.revoke_privilege()
                if result:
                    history = History(
                        msg='Revoke {0} user privileges'.format(data),
                        created_by=current_user.username)
                    history.add()
                    return make_response(
                        jsonify({
                            'status': 'ok',
                            'msg': 'Revoked user privileges.'
                        }), 200)
                else:
                    return make_response(
                        jsonify({
                            'status': 'error',
                            'msg': 'Cannot revoke user privilege.'
                        }), 500)

            elif jdata['action'] == 'update_user_role':
                username = data['username']
                role_name = data['role_name']

                if username == current_user.username:
                    return make_response(
                        jsonify({
                            'status': 'error',
                            'msg': 'You cannot change you own roles.'
                        }), 400)

                user = User.query.filter(User.username == username).first()
                if not user:
                    return make_response(
                        jsonify({
                            'status': 'error',
                            'msg': 'User does not exist.'
                        }), 404)

                if user.role.name == 'Administrator' and current_user.role.name != 'Administrator':
                    return make_response(
                        jsonify({
                            'status':
                            'error',
                            'msg':
                            'You do not have permission to change Administrator users role.'
                        }), 400)

                if role_name == 'Administrator' and current_user.role.name != 'Administrator':
                    return make_response(
                        jsonify({
                            'status':
                            'error',
                            'msg':
                            'You do not have permission to promote a user to Administrator role.'
                        }), 400)

                user = User(username=username)
                result = user.set_role(role_name)
                if result['status']:
                    history = History(
                        msg='Change user role of {0} to {1}'.format(
                            username, role_name),
                        created_by=current_user.username)
                    history.add()
                    return make_response(
                        jsonify({
                            'status': 'ok',
                            'msg': 'Changed user role successfully.'
                        }), 200)
                else:
                    return make_response(
                        jsonify({
                            'status':
                            'error',
                            'msg':
                            'Cannot change user role. {0}'.format(
                                result['msg'])
                        }), 500)
            else:
                return make_response(
                    jsonify({
                        'status': 'error',
                        'msg': 'Action not supported.'
                    }), 400)
        except Exception as e:
            current_app.logger.error(
                'Cannot update user. Error: {0}'.format(e))
            current_app.logger.debug(traceback.format_exc())
            return make_response(
                jsonify({
                    'status':
                    'error',
                    'msg':
                    'There is something wrong, please contact Administrator.'
                }), 400)


@admin_bp.route('/account/edit/<account_name>', methods=['GET', 'POST'])
@admin_bp.route('/account/edit', methods=['GET', 'POST'])
@login_required
@operator_role_required
def edit_account(account_name=None):
    users = User.query.all()

    if request.method == 'GET':
        if account_name is None:
            return render_template('admin_edit_account.html',
                                   account_user_ids=[],
                                   users=users,
                                   create=1)

        else:
            account = Account.query.filter(
                Account.name == account_name).first()
            account_user_ids = account.get_user()
            return render_template('admin_edit_account.html',
                                   account=account,
                                   account_user_ids=account_user_ids,
                                   users=users,
                                   create=0)

    if request.method == 'POST':
        fdata = request.form
        new_user_list = request.form.getlist('account_multi_user')

        # on POST, synthesize account and account_user_ids from form data
        if not account_name:
            account_name = fdata['accountname']

        account = Account(name=account_name,
                          description=fdata['accountdescription'],
                          contact=fdata['accountcontact'],
                          mail=fdata['accountmail'])
        account_user_ids = []
        for username in new_user_list:
            userid = User(username=username).get_user_info_by_username().id
            account_user_ids.append(userid)

        create = int(fdata['create'])
        if create:
            # account __init__ sanitizes and lowercases the name, so to manage expectations
            # we let the user reenter the name until it's not empty and it's valid (ignoring the case)
            if account.name == "" or account.name != account_name.lower():
                return render_template('admin_edit_account.html',
                                       account=account,
                                       account_user_ids=account_user_ids,
                                       users=users,
                                       create=create,
                                       invalid_accountname=True)

            if Account.query.filter(Account.name == account.name).first():
                return render_template('admin_edit_account.html',
                                       account=account,
                                       account_user_ids=account_user_ids,
                                       users=users,
                                       create=create,
                                       duplicate_accountname=True)

            result = account.create_account()
            history = History(msg='Create account {0}'.format(account.name),
                              created_by=current_user.username)

        else:
            result = account.update_account()
            history = History(msg='Update account {0}'.format(account.name),
                              created_by=current_user.username)

        if result['status']:
            account.grant_privileges(new_user_list)
            history.add()
            return redirect(url_for('admin.manage_account'))

        return render_template('admin_edit_account.html',
                               account=account,
                               account_user_ids=account_user_ids,
                               users=users,
                               create=create,
                               error=result['msg'])


@admin_bp.route('/manage-account', methods=['GET', 'POST'])
@login_required
@operator_role_required
def manage_account():
    if request.method == 'GET':
        accounts = Account.query.order_by(Account.name).all()
        for account in accounts:
            account.user_num = AccountUser.query.filter(
                AccountUser.account_id == account.id).count()
        return render_template('admin_manage_account.html', accounts=accounts)

    if request.method == 'POST':
        #
        # post data should in format
        # {'action': 'delete_account', 'data': 'accountname'}
        #
        try:
            jdata = request.json
            data = jdata['data']

            if jdata['action'] == 'delete_account':
                account = Account.query.filter(Account.name == data).first()
                if not account:
                    return make_response(
                        jsonify({
                            'status': 'error',
                            'msg': 'Account not found.'
                        }), 404)
                # Remove account association from domains first
                for domain in account.domains:
                    Domain(name=domain.name).assoc_account(None)
                # Then delete the account
                result = account.delete_account()
                if result:
                    history = History(msg='Delete account {0}'.format(data),
                                      created_by=current_user.username)
                    history.add()
                    return make_response(
                        jsonify({
                            'status': 'ok',
                            'msg': 'Account has been removed.'
                        }), 200)
                else:
                    return make_response(
                        jsonify({
                            'status': 'error',
                            'msg': 'Cannot remove account.'
                        }), 500)
            else:
                return make_response(
                    jsonify({
                        'status': 'error',
                        'msg': 'Action not supported.'
                    }), 400)
        except Exception as e:
            current_app.logger.error(
                'Cannot update account. Error: {0}'.format(e))
            current_app.logger.debug(traceback.format_exc())
            return make_response(
                jsonify({
                    'status':
                    'error',
                    'msg':
                    'There is something wrong, please contact Administrator.'
                }), 400)


class DetailedHistory():
    def __init__(self, history, change_set):
        self.history = history
        self.detailed_msg = ""
        self.change_set = change_set

        if not history.detail:
            self.detailed_msg = ""
            return

        detail_dict = json.loads(history.detail)

        if 'domain_type' in detail_dict and 'account_id' in detail_dict:  # this is a domain creation
            self.detailed_msg = render_template_string("""
                    <table class="table table-bordered table-striped">
                        <tr><td>Domain type:</td><td>{{ domaintype }}</td></tr>
                        <tr><td>Account:</td><td>{{ account }}</td></tr>
                    </table>
                """,
                domaintype=detail_dict['domain_type'],
                account=Account.get_name_by_id(self=None, account_id=detail_dict['account_id']) if detail_dict['account_id'] != "0" else "None")

        elif 'authenticator' in detail_dict: # this is a user authentication
            self.detailed_msg = render_template_string("""
                <table class="table table-bordered table-striped" style="width:565px;">
                    <thead>
                        <tr>
                            <th colspan="3" style="background: rgba({{ background_rgba }});">
                                <p style="color:white;">User {{ username }} authentication {{ auth_result }}</p>
                            </th>
                        </tr>
                    </thead>
                    <tbody>
                        <tr>
                            <td>Authenticator Type:</td>
                            <td colspan="2">{{ authenticator }}</td>
                        </tr>
                        <tr>
                            <td>IP Address</td>
                            <td colspan="2">{{ ip_address }}</td>
                        </tr>
                    </tbody>
                </table>
                """,
                background_rgba="68,157,68" if detail_dict['success'] == 1 else "201,48,44",
                username=detail_dict['username'],
                auth_result="success" if detail_dict['success'] == 1 else "failure",
                authenticator=detail_dict['authenticator'],
                ip_address=detail_dict['ip_address'])

        elif 'add_rrsets' in detail_dict: # this is a domain record change
            # changes_set = []
            self.detailed_msg = ""
            # extract_changelogs_from_a_history_entry(changes_set, history, 0)

        elif 'name' in detail_dict and 'template' in history.msg: # template creation / deletion
            self.detailed_msg = render_template_string("""
                <table class="table table-bordered table-striped">
                    <tr><td>Template name:</td><td>{{ template_name }}</td></tr>
                    <tr><td>Description:</td><td>{{ description }}</td></tr>
                </table>
                """,
                template_name=DetailedHistory.get_key_val(detail_dict, "name"),
                description=DetailedHistory.get_key_val(detail_dict, "description"))

        elif 'Change domain' in history.msg and 'access control' in history.msg: # added or removed a user from a domain
            users_with_access = DetailedHistory.get_key_val(detail_dict, "user_has_access")
            self.detailed_msg = render_template_string("""
                <table class="table table-bordered table-striped">
                    <tr><td>Users with access to this domain</td><td>{{ users_with_access }}</td></tr>
                    <tr><td>Number of users:</td><td>{{ users_with_access | length }}</td><tr>
                </table>
                """,
                users_with_access=users_with_access)

        elif 'Created API key' in history.msg or 'Updated API key' in history.msg:
            self.detailed_msg = render_template_string("""
                <table class="table table-bordered table-striped">
                    <tr><td>Key: </td><td>{{ keyname }}</td></tr>
                    <tr><td>Role:</td><td>{{ rolename }}</td></tr>
                    <tr><td>Description:</td><td>{{ description }}</td></tr>
                    <tr><td>Accessible domains with this API key:</td><td>{{ linked_domains }}</td></tr>
                    <tr><td>Accessible accounts with this API key:</td><td>{{ linked_accounts }}</td></tr>
                </table>
                """,
                keyname=DetailedHistory.get_key_val(detail_dict, "key"),
                rolename=DetailedHistory.get_key_val(detail_dict, "role"),
                description=DetailedHistory.get_key_val(detail_dict, "description"),
                linked_domains=DetailedHistory.get_key_val(detail_dict, "domains" if "domains" in detail_dict else "domain_acl"),
                linked_accounts=DetailedHistory.get_key_val(detail_dict, "accounts"))

        elif 'Delete API key' in history.msg:
            self.detailed_msg = render_template_string("""
                <table class="table table-bordered table-striped">
                    <tr><td>Key: </td><td>{{ keyname }}</td></tr>
                    <tr><td>Role:</td><td>{{ rolename }}</td></tr>
                    <tr><td>Description:</td><td>{{ description }}</td></tr>
                    <tr><td>Accessible domains with this API key:</td><td>{{ linked_domains }}</td></tr>
                </table>
                """,
                keyname=DetailedHistory.get_key_val(detail_dict, "key"),
                rolename=DetailedHistory.get_key_val(detail_dict, "role"),
                description=DetailedHistory.get_key_val(detail_dict, "description"),
                linked_domains=DetailedHistory.get_key_val(detail_dict, "domains"))

        elif 'Update type for domain' in history.msg:
            self.detailed_msg = render_template_string("""
                <table class="table table-bordered table-striped">
                    <tr><td>Domain: </td><td>{{ domain }}</td></tr>
                    <tr><td>Domain type:</td><td>{{ domain_type }}</td></tr>
                    <tr><td>Masters:</td><td>{{ masters }}</td></tr>
                </table>
                """,
                domain=DetailedHistory.get_key_val(detail_dict, "domain"),
                domain_type=DetailedHistory.get_key_val(detail_dict, "type"),
                masters=DetailedHistory.get_key_val(detail_dict, "masters"))

        elif 'reverse' in history.msg:
            self.detailed_msg = render_template_string("""
                <table class="table table-bordered table-striped">
                    <tr><td>Domain Type: </td><td>{{ domain_type }}</td></tr>
                    <tr><td>Domain Master IPs:</td><td>{{ domain_master_ips }}</td></tr>
                </table>
                """,
                domain_type=DetailedHistory.get_key_val(detail_dict, "domain_type"),
                domain_master_ips=DetailedHistory.get_key_val(detail_dict, "domain_master_ips"))

        elif DetailedHistory.get_key_val(detail_dict, 'msg') and DetailedHistory.get_key_val(detail_dict, 'status'):
            self.detailed_msg = render_template_string('''
                <table class="table table-bordered table-striped">
                    <tr><td>Status: </td><td>{{ history_status }}</td></tr>
                    <tr><td>Message:</td><td>{{ history_msg }}</td></tr>
                </table>
                ''',
                history_status=DetailedHistory.get_key_val(detail_dict, 'status'),
                history_msg=DetailedHistory.get_key_val(detail_dict, 'msg'))

    # check for lower key as well for old databases
    @staticmethod
    def get_key_val(_dict, key):
        return str(_dict.get(key, _dict.get(key.title(), '')))


# convert a list of History objects into DetailedHistory objects
def convert_histories(histories):
	changes_set = dict()
	detailedHistories = []
	j = 0
	for i in range(len(histories)):
		if histories[i].detail and ('add_rrsets' in histories[i].detail or 'del_rrsets' in histories[i].detail):
			extract_changelogs_from_a_history_entry(changes_set, histories[i], j)
			if j in changes_set:
				detailedHistories.append(DetailedHistory(histories[i], changes_set[j]))
			else: # no changes were found
				detailedHistories.append(DetailedHistory(histories[i], None))
			j += 1

		else:
			detailedHistories.append(DetailedHistory(histories[i], None))
	return detailedHistories

@admin_bp.route('/history', methods=['GET', 'POST'])
@login_required
@history_access_required
def history():
	if request.method == 'POST':
		if current_user.role.name != 'Administrator':
			return make_response(
				jsonify({
					'status': 'error',
					'msg': 'You do not have permission to remove history.'
				}), 401)

		h = History()
		result = h.remove_all()
		if result:
			history = History(msg='Remove all histories',
							  created_by=current_user.username)
			history.add()
			return make_response(
				jsonify({
					'status': 'ok',
					'msg': 'Changed user role successfully.'
				}), 200)
		else:
			return make_response(
				jsonify({
					'status': 'error',
					'msg': 'Can not remove histories.'
				}), 500)


	if request.method == 'GET':
		doms = accounts = users = ""
		if current_user.role.name in [ 'Administrator', 'Operator']:
			all_domain_names = Domain.query.all()
			all_account_names = Account.query.all()
			all_user_names = User.query.all()



			for d in all_domain_names:
				doms += d.name + " "
			for acc in all_account_names:
				accounts += acc.name + " "
			for usr in all_user_names:
				users += usr.username + " "
		else: # special autocomplete for users
			all_domain_names = db.session.query(Domain) \
				.outerjoin(DomainUser, Domain.id == DomainUser.domain_id) \
				.outerjoin(Account, Domain.account_id == Account.id) \
				.outerjoin(AccountUser, Account.id == AccountUser.account_id) \
				.filter(
				db.or_(
					DomainUser.user_id == current_user.id,
					AccountUser.user_id == current_user.id
				)).all()

			all_account_names = db.session.query(Account) \
				.outerjoin(Domain, Domain.account_id == Account.id) \
				.outerjoin(DomainUser, Domain.id == DomainUser.domain_id) \
				.outerjoin(AccountUser, Account.id == AccountUser.account_id) \
				.filter(
				db.or_(
					DomainUser.user_id == current_user.id,
					AccountUser.user_id == current_user.id
				)).all()


			all_user_names = []
			for a in all_account_names:
				temp =  db.session.query(User) \
						.join(AccountUser, AccountUser.user_id == User.id) \
						.outerjoin(Account, Account.id == AccountUser.account_id) \
						.filter(
							db.or_(
								Account.id == a.id,
								AccountUser.account_id == a.id
							)
						) \
						.all()
				for u in temp:
					if u in all_user_names:
						continue
					all_user_names.append(u)

			for d in all_domain_names:
				doms += d.name + " "

			for a in all_account_names:
				accounts += a.name + " "
			for u in all_user_names:
				users += u.username + " "
		return render_template('admin_history.html', all_domain_names=doms, all_account_names=accounts, all_usernames=users)

# local_offset is the offset of the utc to the local time
# offset must be int
# return the date converted and simplified
def from_utc_to_local(local_offset, timeframe):
	offset = str(local_offset *(-1))
	date_split = str(timeframe).split(".")[0]
	date_converted = datetime.datetime.strptime(date_split, '%Y-%m-%d %H:%M:%S') + datetime.timedelta(minutes=int(offset))
	return date_converted

@admin_bp.route('/history_table', methods=['GET', 'POST'])
@login_required
@history_access_required
def history_table():    # ajax call data

	if request.method == 'POST':
		if current_user.role.name != 'Administrator':
			return make_response(
				jsonify({
					'status': 'error',
					'msg': 'You do not have permission to remove history.'
				}), 401)

		h = History()
		result = h.remove_all()
		if result:
			history = History(msg='Remove all histories',
							  created_by=current_user.username)
			history.add()
			return make_response(
				jsonify({
					'status': 'ok',
					'msg': 'Changed user role successfully.'
				}), 200)
		else:
			return make_response(
				jsonify({
					'status': 'error',
					'msg': 'Can not remove histories.'
				}), 500)

	detailedHistories = []
	lim = int(Setting().get('max_history_records'))  # max num of records

	if request.method == 'GET':
		if current_user.role.name in [ 'Administrator', 'Operator' ]:
			base_query = History.query
		else:
			# if the user isn't an administrator or operator,
			# allow_user_view_history must be enabled to get here,
			# so include history for the domains for the user
			base_query = db.session.query(History) \
				.join(Domain, History.domain_id == Domain.id) \
				.outerjoin(DomainUser, Domain.id == DomainUser.domain_id) \
				.outerjoin(Account, Domain.account_id == Account.id) \
				.outerjoin(AccountUser, Account.id == AccountUser.account_id) \
				.filter(
				db.or_(
					DomainUser.user_id == current_user.id,
					AccountUser.user_id == current_user.id
				))

		domain_name = request.args.get('domain_name_filter') if request.args.get('domain_name_filter') != None \
															and len(request.args.get('domain_name_filter')) != 0 else None
		account_name = request.args.get('account_name_filter') if request.args.get('account_name_filter') != None \
															and len(request.args.get('account_name_filter')) != 0 else None
		user_name = request.args.get('auth_name_filter') if request.args.get('auth_name_filter') != None \
															and len(request.args.get('auth_name_filter')) != 0 else None

		min_date = request.args.get('min') if request.args.get('min') != None and len( request.args.get('min')) != 0 else None
		if min_date != None:    # get 1 day earlier, to check for timezone errors
			min_date = str(datetime.datetime.strptime(min_date, '%Y-%m-%d') - datetime.timedelta(days=1))
		max_date = request.args.get('max') if request.args.get('max') != None and len( request.args.get('max')) != 0 else None
		if max_date != None:    # get 1 day later, to check for timezone errors
			max_date = str(datetime.datetime.strptime(max_date, '%Y-%m-%d') + datetime.timedelta(days=1))
		tzoffset = request.args.get('tzoffset') if request.args.get('tzoffset') != None and len(request.args.get('tzoffset')) != 0 else None
		changed_by = request.args.get('user_name_filter') if  request.args.get('user_name_filter') != None \
															and len(request.args.get('user_name_filter')) != 0 else None
		"""
			Auth methods: LOCAL, Github OAuth, Azure OAuth, SAML, OIDC OAuth, Google OAuth
		"""
		auth_methods = []
		if (request.args.get('auth_local_only_checkbox') is None \
														and request.args.get('auth_oauth_only_checkbox') is None \
														and request.args.get('auth_saml_only_checkbox') is None and request.args.get('auth_all_checkbox') is None):
			auth_methods = []
		if request.args.get('auth_all_checkbox') == "on":
			auth_methods.append("")
		if request.args.get('auth_local_only_checkbox') == "on":
			auth_methods.append("LOCAL")
		if request.args.get('auth_oauth_only_checkbox') == "on":
			auth_methods.append("OAuth")
		if request.args.get('auth_saml_only_checkbox') == "on":
			auth_methods.append("SAML")

		if request.args.get('domain_changelog_only_checkbox') != None:
			changelog_only = True if request.args.get('domain_changelog_only_checkbox') == "on" else False
		else:
			changelog_only = False




		# users cannot search for authentication
		if user_name != None and current_user.role.name not in [ 'Administrator', 'Operator']:
			histories = []
		elif domain_name != None:

			if not changelog_only:
				histories = base_query \
				.filter(
					db.and_(
						db.or_(
							History.msg.like("%domain "+ domain_name) if domain_name != "*" else History.msg.like("%domain%"),
							History.msg.like("%domain "+ domain_name + " access control") if domain_name != "*" else History.msg.like("%domain%access control")
						),
						History.created_on <= max_date  if max_date != None else True,
						History.created_on >= min_date if min_date != None else True,
						History.created_by == changed_by if changed_by != None else True
					)
				).order_by(History.created_on.desc()).limit(lim).all()
			else:
				# search for records changes only
				histories = base_query \
							.filter(
								db.and_(
									History.msg.like("Apply record changes to domain " + domain_name) if domain_name != "*" \
																			else History.msg.like("Apply record changes to domain%"),
									History.created_on <= max_date  if max_date != None else True,
									History.created_on >= min_date if min_date != None else True,
									History.created_by == changed_by if changed_by != None else True

								)
							).order_by(History.created_on.desc()) \
							.limit(lim).all()
		elif account_name != None:
			if current_user.role.name in ['Administrator', 'Operator']:
				histories = base_query \
					.join(Domain, History.domain_id == Domain.id) \
					.outerjoin(Account, Domain.account_id == Account.id) \
					.filter(
						db.and_(
							Account.id == Domain.account_id,
							account_name == Account.name if account_name != "*" else True,
							History.created_on <= max_date if max_date != None else True,
							History.created_on >= min_date if min_date != None else True,
							History.created_by == changed_by if changed_by != None else True
						)
					).order_by(History.created_on.desc()) \
					.limit(lim).all()
			else:
				histories = base_query \
							.filter(
								db.and_(
									Account.id == Domain.account_id,
									account_name == Account.name if account_name != "*" else True,
									History.created_on <= max_date if max_date != None else True,
									History.created_on >= min_date if min_date != None else True,
									History.created_by == changed_by if changed_by != None else True
								)
							).order_by(History.created_on.desc()) \
							.limit(lim).all()
		elif user_name != None and current_user.role.name in [ 'Administrator', 'Operator']: # only admins can see the user login-logouts

			histories = History.query \
					.filter(
						db.and_(
							db.or_(
								History.msg.like("User "+ user_name + " authentication%") if user_name != "*" and user_name != None else History.msg.like("%authentication%"),
								History.msg.like("User "+ user_name + " was not authorized%") if user_name != "*" and user_name != None else History.msg.like("User%was not authorized%")
							),
							History.created_on <= max_date if max_date != None else True,
							History.created_on >= min_date if min_date != None else True,
							History.created_by == changed_by if changed_by != None else True
						)
					) \
					.order_by(History.created_on.desc()).limit(lim).all()
			temp = []
			for h in histories:
				for method in auth_methods:
					if method in h.detail:
						temp.append(h)
						break
			histories = temp
		elif (changed_by != None or max_date != None) and current_user.role.name in [ 'Administrator', 'Operator'] :   # select changed by and date filters only
			histories = History.query \
					.filter(
						db.and_(
							History.created_on <= max_date  if max_date != None else True,
							History.created_on >= min_date if min_date != None else True,
							History.created_by == changed_by if changed_by != None else True
						)
					) \
					.order_by(History.created_on.desc()).limit(lim).all()
		elif (changed_by != None or max_date != None): # special filtering for user because one user does not have access to log-ins logs
			histories = base_query \
					.filter(
						db.and_(
							History.created_on <= max_date if max_date != None else True,
							History.created_on >= min_date if min_date != None else True,
							History.created_by == changed_by if changed_by != None else True
						)
					) \
					.order_by(History.created_on.desc()).limit(lim).all()
		elif max_date != None:  # if changed by == null and only date is applied
			histories = base_query.filter(
							db.and_(
								History.created_on <= max_date if max_date != None else True,
								History.created_on >= min_date if min_date != None else True,
							)
			).order_by(History.created_on.desc()).limit(lim).all()
		else:  # default view
			if current_user.role.name in [ 'Administrator', 'Operator']:
				histories = History.query.order_by(History.created_on.desc()).limit(lim).all()
			else:
				histories = db.session.query(History) \
					.join(Domain, History.domain_id == Domain.id) \
					.outerjoin(DomainUser, Domain.id == DomainUser.domain_id) \
					.outerjoin(Account, Domain.account_id == Account.id) \
					.outerjoin(AccountUser, Account.id == AccountUser.account_id) \
					.order_by(History.created_on.desc()) \
					.filter(
					db.or_(
						DomainUser.user_id == current_user.id,
						AccountUser.user_id == current_user.id
					)).limit(lim).all()

		detailedHistories = convert_histories(histories)

		# Remove dates from previous or next day that were brought over
		if tzoffset != None:
			if min_date != None:
				min_date_split = min_date.split()[0]
			if max_date != None:
				max_date_split = max_date.split()[0]
			for i, history_rec in enumerate(detailedHistories):
				local_date = str(from_utc_to_local(int(tzoffset), history_rec.history.created_on).date())
				if (min_date != None and local_date == min_date_split) or (max_date != None and local_date == max_date_split):
					detailedHistories[i] = None

		# Remove elements previously flagged as None
		detailedHistories = [h for h in detailedHistories if h is not None]

		return render_template('admin_history_table.html', histories=detailedHistories, len_histories=len(detailedHistories), lim=lim)



@admin_bp.route('/setting/basic', methods=['GET'])
@login_required
@operator_role_required
def setting_basic():
    if request.method == 'GET':
        settings = [
            'maintenance', 'fullscreen_layout', 'record_helper',
            'login_ldap_first', 'default_record_table_size',
            'default_domain_table_size', 'auto_ptr', 'record_quick_edit',
            'pretty_ipv6_ptr', 'dnssec_admins_only',
            'allow_user_create_domain', 'allow_user_remove_domain', 'allow_user_view_history', 'bg_domain_updates', 'site_name',
            'session_timeout', 'warn_session_timeout', 'ttl_options',
            'pdns_api_timeout', 'verify_ssl_connections', 'verify_user_email',
<<<<<<< HEAD
	          'delete_sso_accounts', 'otp_field_enabled', 'custom_css', 'enable_api_rr_history', 'max_history_records', 'otp_force', 'enforce_api_ttl'
=======
	          'delete_sso_accounts', 'otp_field_enabled', 'custom_css', 'enable_api_rr_history', 'max_history_records', 'otp_force', 'deny_domain_override'
>>>>>>> bf83e68a
        ]

        return render_template('admin_setting_basic.html', settings=settings)


@admin_bp.route('/setting/basic/<path:setting>/edit', methods=['POST'])
@login_required
@operator_role_required
def setting_basic_edit(setting):
    jdata = request.json
    new_value = jdata['value']
    result = Setting().set(setting, new_value)

    if (result):
        return make_response(
            jsonify({
                'status': 'ok',
                'msg': 'Toggled setting successfully.'
            }), 200)
    else:
        return make_response(
            jsonify({
                'status': 'error',
                'msg': 'Unable to toggle setting.'
            }), 500)


@admin_bp.route('/setting/basic/<path:setting>/toggle', methods=['POST'])
@login_required
@operator_role_required
def setting_basic_toggle(setting):
    result = Setting().toggle(setting)
    if (result):
        return make_response(
            jsonify({
                'status': 'ok',
                'msg': 'Toggled setting successfully.'
            }), 200)
    else:
        return make_response(
            jsonify({
                'status': 'error',
                'msg': 'Unable to toggle setting.'
            }), 500)


@admin_bp.route('/setting/pdns', methods=['GET', 'POST'])
@login_required
@admin_role_required
def setting_pdns():
    if request.method == 'GET':
        pdns_api_url = Setting().get('pdns_api_url')
        pdns_api_key = Setting().get('pdns_api_key')
        pdns_version = Setting().get('pdns_version')
        return render_template('admin_setting_pdns.html',
                               pdns_api_url=pdns_api_url,
                               pdns_api_key=pdns_api_key,
                               pdns_version=pdns_version)
    elif request.method == 'POST':
        pdns_api_url = request.form.get('pdns_api_url')
        pdns_api_key = request.form.get('pdns_api_key')
        pdns_version = request.form.get('pdns_version')

        Setting().set('pdns_api_url', pdns_api_url)
        Setting().set('pdns_api_key', pdns_api_key)
        Setting().set('pdns_version', pdns_version)

        return render_template('admin_setting_pdns.html',
                               pdns_api_url=pdns_api_url,
                               pdns_api_key=pdns_api_key,
                               pdns_version=pdns_version)


@admin_bp.route('/setting/dns-records', methods=['GET', 'POST'])
@login_required
@operator_role_required
def setting_records():
    if request.method == 'GET':
        _fr = Setting().get('forward_records_allow_edit')
        _rr = Setting().get('reverse_records_allow_edit')
        f_records = literal_eval(_fr) if isinstance(_fr, str) else _fr
        r_records = literal_eval(_rr) if isinstance(_rr, str) else _rr

        return render_template('admin_setting_records.html',
                               f_records=f_records,
                               r_records=r_records)
    elif request.method == 'POST':
        fr = {}
        rr = {}
        records = Setting().defaults['forward_records_allow_edit']
        for r in records:
            fr[r] = True if request.form.get('fr_{0}'.format(
                r.lower())) else False
            rr[r] = True if request.form.get('rr_{0}'.format(
                r.lower())) else False

        Setting().set('forward_records_allow_edit', str(fr))
        Setting().set('reverse_records_allow_edit', str(rr))
        return redirect(url_for('admin.setting_records'))


def has_an_auth_method(local_db_enabled=None,
                       ldap_enabled=None,
                       google_oauth_enabled=None,
                       github_oauth_enabled=None,
                       oidc_oauth_enabled=None,
                       azure_oauth_enabled=None):
    if local_db_enabled is None:
        local_db_enabled = Setting().get('local_db_enabled')
    if ldap_enabled is None:
        ldap_enabled = Setting().get('ldap_enabled')
    if google_oauth_enabled is None:
        google_oauth_enabled = Setting().get('google_oauth_enabled')
    if github_oauth_enabled is None:
        github_oauth_enabled = Setting().get('github_oauth_enabled')
    if oidc_oauth_enabled is None:
        oidc_oauth_enabled = Setting().get('oidc_oauth_enabled')
    if azure_oauth_enabled is None:
        azure_oauth_enabled = Setting().get('azure_oauth_enabled')
    return local_db_enabled or ldap_enabled or google_oauth_enabled or github_oauth_enabled or oidc_oauth_enabled or azure_oauth_enabled


@admin_bp.route('/setting/authentication', methods=['GET', 'POST'])
@login_required
@admin_role_required
def setting_authentication():
    if request.method == 'GET':
        return render_template('admin_setting_authentication.html')
    elif request.method == 'POST':
        conf_type = request.form.get('config_tab')
        result = None

        if conf_type == 'general':
            local_db_enabled = True if request.form.get(
                'local_db_enabled') else False
            signup_enabled = True if request.form.get(
                'signup_enabled', ) else False

            if not has_an_auth_method(local_db_enabled=local_db_enabled):
                result = {
                    'status':
                    False,
                    'msg':
                    'Must have at least one authentication method enabled.'
                }
            else:
                Setting().set('local_db_enabled', local_db_enabled)
                Setting().set('signup_enabled', signup_enabled)
                result = {'status': True, 'msg': 'Saved successfully'}
        elif conf_type == 'ldap':
            ldap_enabled = True if request.form.get('ldap_enabled') else False

            if not has_an_auth_method(ldap_enabled=ldap_enabled):
                result = {
                    'status':
                        False,
                    'msg':
                        'Must have at least one authentication method enabled.'
                }
            else:
                Setting().set('ldap_enabled', ldap_enabled)
                Setting().set('ldap_type', request.form.get('ldap_type'))
                Setting().set('ldap_uri', request.form.get('ldap_uri'))
                Setting().set('ldap_base_dn', request.form.get('ldap_base_dn'))
                Setting().set('ldap_admin_username',
                              request.form.get('ldap_admin_username'))
                Setting().set('ldap_admin_password',
                              request.form.get('ldap_admin_password'))
                Setting().set('ldap_filter_basic',
                              request.form.get('ldap_filter_basic'))
                Setting().set('ldap_filter_group',
                              request.form.get('ldap_filter_group'))
                Setting().set('ldap_filter_username',
                              request.form.get('ldap_filter_username'))
                Setting().set('ldap_filter_groupname',
                              request.form.get('ldap_filter_groupname'))
                Setting().set(
                    'ldap_sg_enabled', True
                    if request.form.get('ldap_sg_enabled') == 'ON' else False)
                Setting().set('ldap_admin_group',
                              request.form.get('ldap_admin_group'))
                Setting().set('ldap_operator_group',
                              request.form.get('ldap_operator_group'))
                Setting().set('ldap_user_group',
                              request.form.get('ldap_user_group'))
                Setting().set('ldap_domain', request.form.get('ldap_domain'))
                Setting().set(
                    'autoprovisioning', True
                    if request.form.get('autoprovisioning') == 'ON' else False)
                Setting().set('autoprovisioning_attribute',
                              request.form.get('autoprovisioning_attribute'))

                if request.form.get('autoprovisioning')=='ON':
                    if  validateURN(request.form.get('urn_value')):
                        Setting().set('urn_value',
                                       request.form.get('urn_value'))
                    else:
                        return render_template('admin_setting_authentication.html',
                                    error="Invalid urn")
                else:
                    Setting().set('urn_value',
                                       request.form.get('urn_value'))

                Setting().set('purge', True
                    if request.form.get('purge') == 'ON' else False)


                result = {'status': True, 'msg': 'Saved successfully'}
        elif conf_type == 'google':
            google_oauth_enabled = True if request.form.get(
                'google_oauth_enabled') else False
            if not has_an_auth_method(google_oauth_enabled=google_oauth_enabled):
                result = {
                    'status':
                        False,
                    'msg':
                        'Must have at least one authentication method enabled.'
                }
            else:
                Setting().set('google_oauth_enabled', google_oauth_enabled)
                Setting().set('google_oauth_client_id',
                              request.form.get('google_oauth_client_id'))
                Setting().set('google_oauth_client_secret',
                              request.form.get('google_oauth_client_secret'))
                Setting().set('google_token_url',
                              request.form.get('google_token_url'))
                Setting().set('google_oauth_scope',
                              request.form.get('google_oauth_scope'))
                Setting().set('google_authorize_url',
                              request.form.get('google_authorize_url'))
                Setting().set('google_base_url',
                              request.form.get('google_base_url'))
                result = {
                    'status': True,
                    'msg':
                    'Saved successfully. Please reload PDA to take effect.'
                }
        elif conf_type == 'github':
            github_oauth_enabled = True if request.form.get(
                'github_oauth_enabled') else False
            if not has_an_auth_method(github_oauth_enabled=github_oauth_enabled):
                result = {
                    'status':
                        False,
                    'msg':
                        'Must have at least one authentication method enabled.'
                }
            else:
                Setting().set('github_oauth_enabled', github_oauth_enabled)
                Setting().set('github_oauth_key',
                              request.form.get('github_oauth_key'))
                Setting().set('github_oauth_secret',
                              request.form.get('github_oauth_secret'))
                Setting().set('github_oauth_scope',
                              request.form.get('github_oauth_scope'))
                Setting().set('github_oauth_api_url',
                              request.form.get('github_oauth_api_url'))
                Setting().set('github_oauth_token_url',
                              request.form.get('github_oauth_token_url'))
                Setting().set('github_oauth_authorize_url',
                              request.form.get('github_oauth_authorize_url'))
                result = {
                    'status': True,
                    'msg':
                    'Saved successfully. Please reload PDA to take effect.'
                }
        elif conf_type == 'azure':
            azure_oauth_enabled = True if request.form.get(
                'azure_oauth_enabled') else False
            if not has_an_auth_method(azure_oauth_enabled=azure_oauth_enabled):
                result = {
                    'status':
                        False,
                    'msg':
                        'Must have at least one authentication method enabled.'
                }
            else:
                Setting().set('azure_oauth_enabled', azure_oauth_enabled)
                Setting().set('azure_oauth_key',
                              request.form.get('azure_oauth_key'))
                Setting().set('azure_oauth_secret',
                              request.form.get('azure_oauth_secret'))
                Setting().set('azure_oauth_scope',
                              request.form.get('azure_oauth_scope'))
                Setting().set('azure_oauth_api_url',
                              request.form.get('azure_oauth_api_url'))
                Setting().set('azure_oauth_token_url',
                              request.form.get('azure_oauth_token_url'))
                Setting().set('azure_oauth_authorize_url',
                              request.form.get('azure_oauth_authorize_url'))
                Setting().set(
                    'azure_sg_enabled', True
                    if request.form.get('azure_sg_enabled') == 'ON' else False)
                Setting().set('azure_admin_group',
                              request.form.get('azure_admin_group'))
                Setting().set('azure_operator_group',
                              request.form.get('azure_operator_group'))
                Setting().set('azure_user_group',
                              request.form.get('azure_user_group'))
                Setting().set(
                    'azure_group_accounts_enabled', True
                    if request.form.get('azure_group_accounts_enabled') == 'ON' else False)
                Setting().set('azure_group_accounts_name',
                              request.form.get('azure_group_accounts_name'))
                Setting().set('azure_group_accounts_name_re',
                              request.form.get('azure_group_accounts_name_re'))
                Setting().set('azure_group_accounts_description',
                              request.form.get('azure_group_accounts_description'))
                Setting().set('azure_group_accounts_description_re',
                              request.form.get('azure_group_accounts_description_re'))
                result = {
                    'status': True,
                    'msg':
                    'Saved successfully. Please reload PDA to take effect.'
                }
        elif conf_type == 'oidc':
            oidc_oauth_enabled = True if request.form.get(
                'oidc_oauth_enabled') else False
            if not has_an_auth_method(oidc_oauth_enabled=oidc_oauth_enabled):
                result = {
                    'status':
                        False,
                    'msg':
                        'Must have at least one authentication method enabled.'
                }
            else:
                Setting().set(
                    'oidc_oauth_enabled',
                    True if request.form.get('oidc_oauth_enabled') else False)
                Setting().set('oidc_oauth_key',
                              request.form.get('oidc_oauth_key'))
                Setting().set('oidc_oauth_secret',
                              request.form.get('oidc_oauth_secret'))
                Setting().set('oidc_oauth_scope',
                              request.form.get('oidc_oauth_scope'))
                Setting().set('oidc_oauth_api_url',
                              request.form.get('oidc_oauth_api_url'))
                Setting().set('oidc_oauth_token_url',
                              request.form.get('oidc_oauth_token_url'))
                Setting().set('oidc_oauth_authorize_url',
                              request.form.get('oidc_oauth_authorize_url'))
                Setting().set('oidc_oauth_logout_url',
                              request.form.get('oidc_oauth_logout_url'))
                Setting().set('oidc_oauth_username',
                              request.form.get('oidc_oauth_username'))
                Setting().set('oidc_oauth_firstname',
                              request.form.get('oidc_oauth_firstname'))
                Setting().set('oidc_oauth_last_name',
                              request.form.get('oidc_oauth_last_name'))
                Setting().set('oidc_oauth_email',
                              request.form.get('oidc_oauth_email'))
                Setting().set('oidc_oauth_account_name_property',
                              request.form.get('oidc_oauth_account_name_property'))
                Setting().set('oidc_oauth_account_description_property',
                              request.form.get('oidc_oauth_account_description_property'))
                result = {
                    'status': True,
                    'msg':
                    'Saved successfully. Please reload PDA to take effect.'
                }
        else:
            return abort(400)

        return render_template('admin_setting_authentication.html',
                               result=result)


@admin_bp.route('/templates', methods=['GET', 'POST'])
@admin_bp.route('/templates/list', methods=['GET', 'POST'])
@login_required
@operator_role_required
def templates():
    templates = DomainTemplate.query.all()
    return render_template('template.html', templates=templates)


@admin_bp.route('/template/create', methods=['GET', 'POST'])
@login_required
@operator_role_required
def create_template():
    if request.method == 'GET':
        return render_template('template_add.html')
    if request.method == 'POST':
        try:
            name = request.form.getlist('name')[0]
            description = request.form.getlist('description')[0]

            if ' ' in name or not name or not type:
                flash("Please correct your input", 'error')
                return redirect(url_for('admin.create_template'))

            if DomainTemplate.query.filter(
                    DomainTemplate.name == name).first():
                flash(
                    "A template with the name {0} already exists!".format(
                        name), 'error')
                return redirect(url_for('admin.create_template'))

            t = DomainTemplate(name=name, description=description)
            result = t.create()
            if result['status'] == 'ok':
                history = History(msg='Add domain template {0}'.format(name),
                                  detail = json.dumps({
                                        'name': name,
                                        'description': description
                                    }),
                                  created_by=current_user.username)
                history.add()
                return redirect(url_for('admin.templates'))
            else:
                flash(result['msg'], 'error')
                return redirect(url_for('admin.create_template'))
        except Exception as e:
            current_app.logger.error(
                'Cannot create domain template. Error: {0}'.format(e))
            current_app.logger.debug(traceback.format_exc())
            abort(500)


@admin_bp.route('/template/create-from-zone', methods=['POST'])
@login_required
@operator_role_required
def create_template_from_zone():
    try:
        jdata = request.json
        name = jdata['name']
        description = jdata['description']
        domain_name = jdata['domain']

        if ' ' in name or not name or not type:
            return make_response(
                jsonify({
                    'status': 'error',
                    'msg': 'Please correct template name'
                }), 400)

        if DomainTemplate.query.filter(DomainTemplate.name == name).first():
            return make_response(
                jsonify({
                    'status':
                    'error',
                    'msg':
                    'A template with the name {0} already exists!'.format(name)
                }), 409)

        t = DomainTemplate(name=name, description=description)
        result = t.create()
        if result['status'] == 'ok':
            history = History(msg='Add domain template {0}'.format(name),
                              detail = json.dumps({
                                    'name': name,
                                    'description': description
                                }),
                              created_by=current_user.username)
            history.add()

            # After creating the domain in Domain Template in the,
            # local DB. We add records into it Record Template.
            records = []
            domain = Domain.query.filter(Domain.name == domain_name).first()
            if domain:
                # Query zone's rrsets from PowerDNS API
                rrsets = Record().get_rrsets(domain.name)
                if rrsets:
                    for r in rrsets:
                        name = '@' if r['name'] == domain_name + '.' else r[
                            'name'].replace('.{}.'.format(domain_name), '')
                        for record in r['records']:
                            t_record = DomainTemplateRecord(
                                name=name,
                                type=r['type'],
                                status=False if record['disabled'] else True,
                                ttl=r['ttl'],
                                data=record['content'])
                            records.append(t_record)

            result = t.replace_records(records)

            if result['status'] == 'ok':
                return make_response(
                    jsonify({
                        'status': 'ok',
                        'msg': result['msg']
                    }), 200)
            else:
                # Revert the domain template (remove it)
                # ff we cannot add records.
                t.delete_template()
                return make_response(
                    jsonify({
                        'status': 'error',
                        'msg': result['msg']
                    }), 500)

        else:
            return make_response(
                jsonify({
                    'status': 'error',
                    'msg': result['msg']
                }), 500)
    except Exception as e:
        current_app.logger.error(
            'Cannot create template from zone. Error: {0}'.format(e))
        current_app.logger.debug(traceback.format_exc())
        return make_response(
            jsonify({
                'status': 'error',
                'msg': 'Error when applying new changes'
            }), 500)


@admin_bp.route('/template/<path:template>/edit', methods=['GET'])
@login_required
@operator_role_required
def edit_template(template):
    try:
        t = DomainTemplate.query.filter(
            DomainTemplate.name == template).first()
        records_allow_to_edit = Setting().get_records_allow_to_edit()
        quick_edit = Setting().get('record_quick_edit')
        ttl_options = Setting().get_ttl_options()
        if t is not None:
            records = []
            for jr in t.records:
                if jr.type in records_allow_to_edit:
                    record = DomainTemplateRecord(
                        name=jr.name,
                        type=jr.type,
                        status='Active' if jr.status else 'Disabled',
                        ttl=jr.ttl,
                        data=jr.data,
                        comment=jr.comment if jr.comment else '')
                    records.append(record)

            return render_template('template_edit.html',
                                   template=t.name,
                                   records=records,
                                   editable_records=records_allow_to_edit,
                                   quick_edit=quick_edit,
                                   ttl_options=ttl_options)
    except Exception as e:
        current_app.logger.error(
            'Cannot open domain template page. DETAIL: {0}'.format(e))
        current_app.logger.debug(traceback.format_exc())
        abort(500)
    return redirect(url_for('admin.templates'))


@admin_bp.route('/template/<path:template>/apply',
                methods=['POST'],
                strict_slashes=False)
@login_required
def apply_records(template):
    try:
        jdata = request.json
        records = []

        for j in jdata['records']:
            name = '@' if j['record_name'] in ['@', ''] else j['record_name']
            type = j['record_type']
            data = j['record_data']
            comment = j['record_comment']
            status = 0 if j['record_status'] == 'Disabled' else 1
            ttl = int(j['record_ttl']) if j['record_ttl'] else 3600

            dtr = DomainTemplateRecord(name=name,
                                       type=type,
                                       data=data,
                                       comment=comment,
                                       status=status,
                                       ttl=ttl)
            records.append(dtr)

        t = DomainTemplate.query.filter(
            DomainTemplate.name == template).first()
        result = t.replace_records(records)
        if result['status'] == 'ok':
            jdata.pop('_csrf_token',
                      None)  # don't store csrf token in the history.
            history = History(
                msg='Apply domain template record changes to domain template {0}'
                .format(template),
                detail = json.dumps(jdata),
                created_by=current_user.username)
            history.add()
            return make_response(jsonify(result), 200)
        else:
            return make_response(jsonify(result), 400)
    except Exception as e:
        current_app.logger.error(
            'Cannot apply record changes to the template. Error: {0}'.format(
                e))
        current_app.logger.debug(traceback.format_exc())
        return make_response(
            jsonify({
                'status': 'error',
                'msg': 'Error when applying new changes'
            }), 500)


@admin_bp.route('/template/<path:template>/delete', methods=['POST'])
@login_required
@operator_role_required
def delete_template(template):
    try:
        t = DomainTemplate.query.filter(
            DomainTemplate.name == template).first()
        if t is not None:
            result = t.delete_template()
            if result['status'] == 'ok':
                history = History(
                    msg='Deleted domain template {0}'.format(template),
                    detail = json.dumps({'name': template}),
                    created_by=current_user.username)
                history.add()
                return redirect(url_for('admin.templates'))
            else:
                flash(result['msg'], 'error')
                return redirect(url_for('admin.templates'))
    except Exception as e:
        current_app.logger.error(
            'Cannot delete template. Error: {0}'.format(e))
        current_app.logger.debug(traceback.format_exc())
        abort(500)
    return redirect(url_for('admin.templates'))


@admin_bp.route('/global-search', methods=['GET'])
@login_required
@operator_role_required
def global_search():
    if request.method == 'GET':
        domains = []
        records = []
        comments = []

        query = request.args.get('q')
        if query:
            server = Server(server_id='localhost')
            results = server.global_search(object_type='all', query=query)

            # Format the search result
            for result in results:
                if result['object_type'] == 'zone':
                    # Remove the dot at the end of string
                    result['name'] = result['name'][:-1]
                    domains.append(result)
                elif result['object_type'] == 'record':
                    # Remove the dot at the end of string
                    result['name'] = result['name'][:-1]
                    result['zone_id'] = result['zone_id'][:-1]
                    records.append(result)
                elif result['object_type'] == 'comment':
                    # Get the actual record name, exclude the domain part
                    result['name'] = result['name'].replace(result['zone_id'], '')
                    if result['name']:
                        result['name'] = result['name'][:-1]
                    else:
                        result['name'] = '@'
                    # Remove the dot at the end of string
                    result['zone_id'] = result['zone_id'][:-1]
                    comments.append(result)
                else:
                    pass

        return render_template('admin_global_search.html', domains=domains, records=records, comments=comments)

def validateURN(value):
    NID_PATTERN = re.compile(r'^[0-9a-z][0-9a-z-]{1,31}$', flags=re.IGNORECASE)
    NSS_PCHAR = '[a-z0-9-._~]|%[a-f0-9]{2}|[!$&\'()*+,;=]|:|@'
    NSS_PATTERN = re.compile(fr'^({NSS_PCHAR})({NSS_PCHAR}|/|\?)*$', re.IGNORECASE)

    prefix=value.split(':')
    if (len(prefix)<3):
        current_app.logger.warning( "Too small urn prefix" )
        return False

    urn=prefix[0]
    nid=prefix[1]
    nss=value.replace(urn+":"+nid+":", "")

    if not urn.lower()=="urn":
        current_app.logger.warning( urn + ' contains invalid characters ' )
        return False
    if not re.match(NID_PATTERN, nid.lower()):
        current_app.logger.warning( nid + ' contains invalid characters ' )
        return False
    if not re.match(NSS_PATTERN, nss):
        current_app.logger.warning( nss + ' contains invalid characters ' )
        return False

    return True<|MERGE_RESOLUTION|>--- conflicted
+++ resolved
@@ -1268,11 +1268,7 @@
             'allow_user_create_domain', 'allow_user_remove_domain', 'allow_user_view_history', 'bg_domain_updates', 'site_name',
             'session_timeout', 'warn_session_timeout', 'ttl_options',
             'pdns_api_timeout', 'verify_ssl_connections', 'verify_user_email',
-<<<<<<< HEAD
-	          'delete_sso_accounts', 'otp_field_enabled', 'custom_css', 'enable_api_rr_history', 'max_history_records', 'otp_force', 'enforce_api_ttl'
-=======
-	          'delete_sso_accounts', 'otp_field_enabled', 'custom_css', 'enable_api_rr_history', 'max_history_records', 'otp_force', 'deny_domain_override'
->>>>>>> bf83e68a
+	          'delete_sso_accounts', 'otp_field_enabled', 'custom_css', 'enable_api_rr_history', 'max_history_records', 'otp_force', 'deny_domain_override', 'enforce_api_ttl'
         ]
 
         return render_template('admin_setting_basic.html', settings=settings)
