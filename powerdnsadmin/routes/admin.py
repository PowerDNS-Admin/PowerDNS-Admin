import json
import datetime
import traceback
import re
from base64 import b64encode
from ast import literal_eval
from flask import Blueprint, render_template, make_response, url_for, current_app, request, redirect, jsonify, abort, flash, session
from flask_login import login_required, current_user

from ..decorators import operator_role_required, admin_role_required, history_access_required
from ..models.user import User
from ..models.account import Account
from ..models.account_user import AccountUser
from ..models.role import Role
from ..models.server import Server
from ..models.setting import Setting
from ..models.history import History
from ..models.domain import Domain
from ..models.domain_user import DomainUser
from ..models.record import Record
from ..models.domain_template import DomainTemplate
from ..models.domain_template_record import DomainTemplateRecord
from ..models.api_key import ApiKey
from ..models.base import db

from ..lib.schema import ApiPlainKeySchema

apikey_plain_schema = ApiPlainKeySchema(many=True)

admin_bp = Blueprint('admin',
                     __name__,
                     template_folder='templates',
                     url_prefix='/admin')


@admin_bp.before_request
def before_request():
    # Manage session timeout
    session.permanent = True
    current_app.permanent_session_lifetime = datetime.timedelta(
        minutes=int(Setting().get('session_timeout')))
    session.modified = True



@admin_bp.route('/pdns', methods=['GET'])
@login_required
@operator_role_required
def pdns_stats():
    if not Setting().get('pdns_api_url') or not Setting().get(
            'pdns_api_key') or not Setting().get('pdns_version'):
        return redirect(url_for('admin.setting_pdns'))

    domains = Domain.query.all()
    users = User.query.all()

    server = Server(server_id='localhost')
    configs = server.get_config()
    statistics = server.get_statistic()
    history_number = History.query.count()

    if statistics:
        uptime = list([
            uptime for uptime in statistics if uptime['name'] == 'uptime'
        ])[0]['value']
    else:
        uptime = 0

    return render_template('admin_pdns_stats.html',
                           domains=domains,
                           users=users,
                           configs=configs,
                           statistics=statistics,
                           uptime=uptime,
                           history_number=history_number)


@admin_bp.route('/user/edit/<user_username>', methods=['GET', 'POST'])
@admin_bp.route('/user/edit', methods=['GET', 'POST'])
@login_required
@operator_role_required
def edit_user(user_username=None):
    if user_username:
        user = User.query.filter(User.username == user_username).first()
        create = False

        if not user:
            return render_template('errors/404.html'), 404

        if user.role.name == 'Administrator' and current_user.role.name != 'Administrator':
            return render_template('errors/401.html'), 401
    else:
        user = None
        create = True

    if request.method == 'GET':
        return render_template('admin_edit_user.html',
                               user=user,
                               create=create)

    elif request.method == 'POST':
        fdata = request.form

        if create:
            user_username = fdata.get('username', '').strip()

        user = User(username=user_username,
                    plain_text_password=fdata.get('password', ''),
                    firstname=fdata.get('firstname', '').strip(),
                    lastname=fdata.get('lastname', '').strip(),
                    email=fdata.get('email', '').strip(),
                    reload_info=False)

        if create:
            if not fdata.get('password', ''):
                return render_template('admin_edit_user.html',
                                       user=user,
                                       create=create,
                                       blank_password=True)

            result = user.create_local_user()
            history = History(msg='Created user {0}'.format(user.username),
                              created_by=current_user.username)

        else:
            result = user.update_local_user()
            history = History(msg='Updated user {0}'.format(user.username),
                              created_by=current_user.username)

        if result['status']:
            history.add()
            return redirect(url_for('admin.manage_user'))

        return render_template('admin_edit_user.html',
                               user=user,
                               create=create,
                               error=result['msg'])

@admin_bp.route('/key/edit/<key_id>', methods=['GET', 'POST'])
@admin_bp.route('/key/edit', methods=['GET', 'POST'])
@login_required
@operator_role_required
def edit_key(key_id=None):
    domains = Domain.query.all()
    roles = Role.query.all()
    apikey = None
    create = True
    plain_key = None

    if key_id:
        apikey = ApiKey.query.filter(ApiKey.id == key_id).first()
        create = False

        if not apikey:
            return render_template('errors/404.html'), 404

    if request.method == 'GET':
        return render_template('admin_edit_key.html',
                               key=apikey,
                               domains=domains,
                               roles=roles,
                               create=create)

    if request.method == 'POST':
        fdata = request.form
        description = fdata['description']
        role = fdata.getlist('key_role')[0]
        doamin_list = fdata.getlist('key_multi_domain')

        # Create new apikey
        if create:
            domain_obj_list = Domain.query.filter(Domain.name.in_(doamin_list)).all()
            apikey = ApiKey(desc=description,
                            role_name=role,
                            domains=domain_obj_list)
            try:
                apikey.create()
            except Exception as e:
                current_app.logger.error('Error: {0}'.format(e))
                raise ApiKeyCreateFail(message='Api key create failed')

            plain_key = apikey_plain_schema.dump([apikey])[0]["plain_key"]
            plain_key = b64encode(plain_key.encode('utf-8')).decode('utf-8')
            history_message =  "Created API key {0}".format(apikey.id)

        # Update existing apikey
        else:
            try:
                apikey.update(role,description,doamin_list)
                history_message =  "Updated API key {0}".format(apikey.id)
            except Exception as e:
                current_app.logger.error('Error: {0}'.format(e))

        history = History(msg=history_message,
                          detail=str({
                            'key': apikey.id,
                            'role': apikey.role.name,
                            'description': apikey.description,
                            'domain_acl': [domain.name for domain in apikey.domains]
                          }),
                          created_by=current_user.username)
        history.add()
        
        return render_template('admin_edit_key.html',
                               key=apikey,
                               domains=domains,
                               roles=roles,
                               create=create,
                               plain_key=plain_key)

@admin_bp.route('/manage-keys', methods=['GET', 'POST'])
@login_required
@operator_role_required
def manage_keys():
    if request.method == 'GET':
        try:
            apikeys = ApiKey.query.all()
        except Exception as e:
            current_app.logger.error('Error: {0}'.format(e))
            abort(500)

        return render_template('admin_manage_keys.html',
                                keys=apikeys)

    elif request.method == 'POST':
        jdata = request.json
        if jdata['action'] == 'delete_key':

            apikey = ApiKey.query.get(jdata['data'])
            try:
                history_apikey_id = apikey.id
                history_apikey_role = apikey.role.name
                history_apikey_description = apikey.description
                history_apikey_domains = [ domain.name for domain in apikey.domains]
                
                apikey.delete()
            except Exception as e:
                current_app.logger.error('Error: {0}'.format(e))

            current_app.logger.info('Delete API key {0}'.format(apikey.id))
            history = History(msg='Delete API key {0}'.format(apikey.id),
                              detail=str({
                                  'key': history_apikey_id,
                                  'role': history_apikey_role,
                                  'description': history_apikey_description,
                                  'domains': history_apikey_domains
                              }),
                              created_by=current_user.username)
            history.add()

            return make_response(
                        jsonify({
                            'status': 'ok',
                            'msg': 'Key has been removed.'
                        }), 200)

@admin_bp.route('/manage-user', methods=['GET', 'POST'])
@login_required
@operator_role_required
def manage_user():
    if request.method == 'GET':
        roles = Role.query.all()
        users = User.query.order_by(User.username).all()
        return render_template('admin_manage_user.html',
                               users=users,
                               roles=roles)

    if request.method == 'POST':
        #
        # post data should in format
        # {'action': 'delete_user', 'data': 'username'}
        #
        try:
            jdata = request.json
            data = jdata['data']

            if jdata['action'] == 'user_otp_disable':
                user = User(username=data)
                result = user.update_profile(enable_otp=False)
                if result:
                    history = History(
                        msg='Two factor authentication disabled for user {0}'.
                        format(data),
                        created_by=current_user.username)
                    history.add()
                    return make_response(
                        jsonify({
                            'status':
                            'ok',
                            'msg':
                            'Two factor authentication has been disabled for user.'
                        }), 200)
                else:
                    return make_response(
                        jsonify({
                            'status':
                            'error',
                            'msg':
                            'Cannot disable two factor authentication for user.'
                        }), 500)

            elif jdata['action'] == 'delete_user':
                user = User(username=data)
                if user.username == current_user.username:
                    return make_response(
                        jsonify({
                            'status': 'error',
                            'msg': 'You cannot delete yourself.'
                        }), 400)

                # Remove account associations first
                user_accounts = Account.query.join(AccountUser).join(
                    User).filter(AccountUser.user_id == user.id,
                                 AccountUser.account_id == Account.id).all()
                for uc in user_accounts:
                    uc.revoke_privileges_by_id(user.id)

                # Then delete the user
                result = user.delete()
                if result:
                    history = History(msg='Delete user {0}'.format(data),
                                      created_by=current_user.username)
                    history.add()
                    return make_response(
                        jsonify({
                            'status': 'ok',
                            'msg': 'User has been removed.'
                        }), 200)
                else:
                    return make_response(
                        jsonify({
                            'status': 'error',
                            'msg': 'Cannot remove user.'
                        }), 500)

            elif jdata['action'] == 'revoke_user_privileges':
                user = User(username=data)
                result = user.revoke_privilege()
                if result:
                    history = History(
                        msg='Revoke {0} user privileges'.format(data),
                        created_by=current_user.username)
                    history.add()
                    return make_response(
                        jsonify({
                            'status': 'ok',
                            'msg': 'Revoked user privileges.'
                        }), 200)
                else:
                    return make_response(
                        jsonify({
                            'status': 'error',
                            'msg': 'Cannot revoke user privilege.'
                        }), 500)

            elif jdata['action'] == 'update_user_role':
                username = data['username']
                role_name = data['role_name']

                if username == current_user.username:
                    return make_response(
                        jsonify({
                            'status': 'error',
                            'msg': 'You cannot change you own roles.'
                        }), 400)

                user = User.query.filter(User.username == username).first()
                if not user:
                    return make_response(
                        jsonify({
                            'status': 'error',
                            'msg': 'User does not exist.'
                        }), 404)

                if user.role.name == 'Administrator' and current_user.role.name != 'Administrator':
                    return make_response(
                        jsonify({
                            'status':
                            'error',
                            'msg':
                            'You do not have permission to change Administrator users role.'
                        }), 400)

                if role_name == 'Administrator' and current_user.role.name != 'Administrator':
                    return make_response(
                        jsonify({
                            'status':
                            'error',
                            'msg':
                            'You do not have permission to promote a user to Administrator role.'
                        }), 400)

                user = User(username=username)
                result = user.set_role(role_name)
                if result['status']:
                    history = History(
                        msg='Change user role of {0} to {1}'.format(
                            username, role_name),
                        created_by=current_user.username)
                    history.add()
                    return make_response(
                        jsonify({
                            'status': 'ok',
                            'msg': 'Changed user role successfully.'
                        }), 200)
                else:
                    return make_response(
                        jsonify({
                            'status':
                            'error',
                            'msg':
                            'Cannot change user role. {0}'.format(
                                result['msg'])
                        }), 500)
            else:
                return make_response(
                    jsonify({
                        'status': 'error',
                        'msg': 'Action not supported.'
                    }), 400)
        except Exception as e:
            current_app.logger.error(
                'Cannot update user. Error: {0}'.format(e))
            current_app.logger.debug(traceback.format_exc())
            return make_response(
                jsonify({
                    'status':
                    'error',
                    'msg':
                    'There is something wrong, please contact Administrator.'
                }), 400)


@admin_bp.route('/account/edit/<account_name>', methods=['GET', 'POST'])
@admin_bp.route('/account/edit', methods=['GET', 'POST'])
@login_required
@operator_role_required
def edit_account(account_name=None):
    users = User.query.all()

    if request.method == 'GET':
        if account_name is None:
            return render_template('admin_edit_account.html',
                                   account_user_ids=[],
                                   users=users,
                                   create=1)

        else:
            account = Account.query.filter(
                Account.name == account_name).first()
            account_user_ids = account.get_user()
            return render_template('admin_edit_account.html',
                                   account=account,
                                   account_user_ids=account_user_ids,
                                   users=users,
                                   create=0)

    if request.method == 'POST':
        fdata = request.form
        new_user_list = request.form.getlist('account_multi_user')

        # on POST, synthesize account and account_user_ids from form data
        if not account_name:
            account_name = fdata['accountname']

        account = Account(name=account_name,
                          description=fdata['accountdescription'],
                          contact=fdata['accountcontact'],
                          mail=fdata['accountmail'])
        account_user_ids = []
        for username in new_user_list:
            userid = User(username=username).get_user_info_by_username().id
            account_user_ids.append(userid)

        create = int(fdata['create'])
        if create:
            # account __init__ sanitizes and lowercases the name, so to manage expectations
            # we let the user reenter the name until it's not empty and it's valid (ignoring the case)
            if account.name == "" or account.name != account_name.lower():
                return render_template('admin_edit_account.html',
                                       account=account,
                                       account_user_ids=account_user_ids,
                                       users=users,
                                       create=create,
                                       invalid_accountname=True)

            if Account.query.filter(Account.name == account.name).first():
                return render_template('admin_edit_account.html',
                                       account=account,
                                       account_user_ids=account_user_ids,
                                       users=users,
                                       create=create,
                                       duplicate_accountname=True)

            result = account.create_account()
            history = History(msg='Create account {0}'.format(account.name),
                              created_by=current_user.username)

        else:
            result = account.update_account()
            history = History(msg='Update account {0}'.format(account.name),
                              created_by=current_user.username)

        if result['status']:
            account.grant_privileges(new_user_list)
            history.add()
            return redirect(url_for('admin.manage_account'))

        return render_template('admin_edit_account.html',
                               account=account,
                               account_user_ids=account_user_ids,
                               users=users,
                               create=create,
                               error=result['msg'])


@admin_bp.route('/manage-account', methods=['GET', 'POST'])
@login_required
@operator_role_required
def manage_account():
    if request.method == 'GET':
        accounts = Account.query.order_by(Account.name).all()
        for account in accounts:
            account.user_num = AccountUser.query.filter(
                AccountUser.account_id == account.id).count()
        return render_template('admin_manage_account.html', accounts=accounts)

    if request.method == 'POST':
        #
        # post data should in format
        # {'action': 'delete_account', 'data': 'accountname'}
        #
        try:
            jdata = request.json
            data = jdata['data']

            if jdata['action'] == 'delete_account':
                account = Account.query.filter(Account.name == data).first()
                if not account:
                    return make_response(
                        jsonify({
                            'status': 'error',
                            'msg': 'Account not found.'
                        }), 404)
                # Remove account association from domains first
                for domain in account.domains:
                    Domain(name=domain.name).assoc_account(None)
                # Then delete the account
                result = account.delete_account()
                if result:
                    history = History(msg='Delete account {0}'.format(data),
                                      created_by=current_user.username)
                    history.add()
                    return make_response(
                        jsonify({
                            'status': 'ok',
                            'msg': 'Account has been removed.'
                        }), 200)
                else:
                    return make_response(
                        jsonify({
                            'status': 'error',
                            'msg': 'Cannot remove account.'
                        }), 500)
            else:
                return make_response(
                    jsonify({
                        'status': 'error',
                        'msg': 'Action not supported.'
                    }), 400)
        except Exception as e:
            current_app.logger.error(
                'Cannot update account. Error: {0}'.format(e))
            current_app.logger.debug(traceback.format_exc())
            return make_response(
                jsonify({
                    'status':
                    'error',
                    'msg':
                    'There is something wrong, please contact Administrator.'
                }), 400)


@admin_bp.route('/history', methods=['GET', 'POST'])
@login_required
@history_access_required
def history():
    if request.method == 'POST':
        if current_user.role.name != 'Administrator':
            return make_response(
                jsonify({
                    'status': 'error',
                    'msg': 'You do not have permission to remove history.'
                }), 401)

        h = History()
        result = h.remove_all()
        if result:
            history = History(msg='Remove all histories',
                              created_by=current_user.username)
            history.add()
            return make_response(
                jsonify({
                    'status': 'ok',
                    'msg': 'Changed user role successfully.'
                }), 200)
        else:
            return make_response(
                jsonify({
                    'status': 'error',
                    'msg': 'Can not remove histories.'
                }), 500)

    if request.method == 'GET':
        if current_user.role.name in [ 'Administrator', 'Operator' ]:
            histories = History.query.all()
        else:
            # if the user isn't an administrator or operator, 
            # allow_user_view_history must be enabled to get here,
            # so include history for the domains for the user
            histories = db.session.query(History) \
                .join(Domain, History.domain_id == Domain.id) \
                .outerjoin(DomainUser, Domain.id == DomainUser.domain_id) \
                .outerjoin(Account, Domain.account_id == Account.id) \
                .outerjoin(AccountUser, Account.id == AccountUser.account_id) \
                .filter(
                db.or_(
                    DomainUser.user_id == current_user.id,
                    AccountUser.user_id == current_user.id
                ))

        return render_template('admin_history.html', histories=histories)


@admin_bp.route('/setting/basic', methods=['GET'])
@login_required
@operator_role_required
def setting_basic():
    if request.method == 'GET':
        settings = [
            'maintenance', 'fullscreen_layout', 'record_helper',
            'login_ldap_first', 'default_record_table_size',
            'default_domain_table_size', 'auto_ptr', 'record_quick_edit',
            'pretty_ipv6_ptr', 'dnssec_admins_only',
            'allow_user_create_domain', 'allow_user_remove_domain', 'allow_user_view_history', 'bg_domain_updates', 'site_name',
            'session_timeout', 'warn_session_timeout', 'ttl_options',
<<<<<<< HEAD
            'pdns_api_timeout', 'verify_ssl_connections', 'verify_user_email', 'otp_field_enabled', 'custom_css', 'enable_api_rr_history',
            'otp_first_login'
=======

            'pdns_api_timeout', 'verify_ssl_connections', 'verify_user_email',
	          'delete_sso_accounts', 'otp_field_enabled', 'custom_css', 'enable_api_rr_history'
>>>>>>> b3f9b4a2
        ]

        return render_template('admin_setting_basic.html', settings=settings)


@admin_bp.route('/setting/basic/<path:setting>/edit', methods=['POST'])
@login_required
@operator_role_required
def setting_basic_edit(setting):
    jdata = request.json
    new_value = jdata['value']
    result = Setting().set(setting, new_value)

    if (result):
        return make_response(
            jsonify({
                'status': 'ok',
                'msg': 'Toggled setting successfully.'
            }), 200)
    else:
        return make_response(
            jsonify({
                'status': 'error',
                'msg': 'Unable to toggle setting.'
            }), 500)


@admin_bp.route('/setting/basic/<path:setting>/toggle', methods=['POST'])
@login_required
@operator_role_required
def setting_basic_toggle(setting):
    result = Setting().toggle(setting)
    if (result):
        return make_response(
            jsonify({
                'status': 'ok',
                'msg': 'Toggled setting successfully.'
            }), 200)
    else:
        return make_response(
            jsonify({
                'status': 'error',
                'msg': 'Unable to toggle setting.'
            }), 500)


@admin_bp.route('/setting/pdns', methods=['GET', 'POST'])
@login_required
@admin_role_required
def setting_pdns():
    if request.method == 'GET':
        pdns_api_url = Setting().get('pdns_api_url')
        pdns_api_key = Setting().get('pdns_api_key')
        pdns_version = Setting().get('pdns_version')
        return render_template('admin_setting_pdns.html',
                               pdns_api_url=pdns_api_url,
                               pdns_api_key=pdns_api_key,
                               pdns_version=pdns_version)
    elif request.method == 'POST':
        pdns_api_url = request.form.get('pdns_api_url')
        pdns_api_key = request.form.get('pdns_api_key')
        pdns_version = request.form.get('pdns_version')

        Setting().set('pdns_api_url', pdns_api_url)
        Setting().set('pdns_api_key', pdns_api_key)
        Setting().set('pdns_version', pdns_version)

        return render_template('admin_setting_pdns.html',
                               pdns_api_url=pdns_api_url,
                               pdns_api_key=pdns_api_key,
                               pdns_version=pdns_version)


@admin_bp.route('/setting/dns-records', methods=['GET', 'POST'])
@login_required
@operator_role_required
def setting_records():
    if request.method == 'GET':
        _fr = Setting().get('forward_records_allow_edit')
        _rr = Setting().get('reverse_records_allow_edit')
        f_records = literal_eval(_fr) if isinstance(_fr, str) else _fr
        r_records = literal_eval(_rr) if isinstance(_rr, str) else _rr

        return render_template('admin_setting_records.html',
                               f_records=f_records,
                               r_records=r_records)
    elif request.method == 'POST':
        fr = {}
        rr = {}
        records = Setting().defaults['forward_records_allow_edit']
        for r in records:
            fr[r] = True if request.form.get('fr_{0}'.format(
                r.lower())) else False
            rr[r] = True if request.form.get('rr_{0}'.format(
                r.lower())) else False

        Setting().set('forward_records_allow_edit', str(fr))
        Setting().set('reverse_records_allow_edit', str(rr))
        return redirect(url_for('admin.setting_records'))


def has_an_auth_method(local_db_enabled=None,
                       ldap_enabled=None,
                       google_oauth_enabled=None,
                       github_oauth_enabled=None,
                       oidc_oauth_enabled=None,
                       azure_oauth_enabled=None):
    if local_db_enabled is None:
        local_db_enabled = Setting().get('local_db_enabled')
    if ldap_enabled is None:
        ldap_enabled = Setting().get('ldap_enabled')
    if google_oauth_enabled is None:
        google_oauth_enabled = Setting().get('google_oauth_enabled')
    if github_oauth_enabled is None:
        github_oauth_enabled = Setting().get('github_oauth_enabled')
    if oidc_oauth_enabled is None:
        oidc_oauth_enabled = Setting().get('oidc_oauth_enabled')
    if azure_oauth_enabled is None:
        azure_oauth_enabled = Setting().get('azure_oauth_enabled')
    return local_db_enabled or ldap_enabled or google_oauth_enabled or github_oauth_enabled or oidc_oauth_enabled or azure_oauth_enabled


@admin_bp.route('/setting/authentication', methods=['GET', 'POST'])
@login_required
@admin_role_required
def setting_authentication():
    if request.method == 'GET':
        return render_template('admin_setting_authentication.html')
    elif request.method == 'POST':
        conf_type = request.form.get('config_tab')
        result = None

        if conf_type == 'general':
            local_db_enabled = True if request.form.get(
                'local_db_enabled') else False
            signup_enabled = True if request.form.get(
                'signup_enabled', ) else False

            if not has_an_auth_method(local_db_enabled=local_db_enabled):
                result = {
                    'status':
                    False,
                    'msg':
                    'Must have at least one authentication method enabled.'
                }
            else:
                Setting().set('local_db_enabled', local_db_enabled)
                Setting().set('signup_enabled', signup_enabled)
                result = {'status': True, 'msg': 'Saved successfully'}
        elif conf_type == 'ldap':
            ldap_enabled = True if request.form.get('ldap_enabled') else False

            if not has_an_auth_method(ldap_enabled=ldap_enabled):
                result = {
                    'status':
                        False,
                    'msg':
                        'Must have at least one authentication method enabled.'
                }
            else:
                Setting().set('ldap_enabled', ldap_enabled)
                Setting().set('ldap_type', request.form.get('ldap_type'))
                Setting().set('ldap_uri', request.form.get('ldap_uri'))
                Setting().set('ldap_base_dn', request.form.get('ldap_base_dn'))
                Setting().set('ldap_admin_username',
                              request.form.get('ldap_admin_username'))
                Setting().set('ldap_admin_password',
                              request.form.get('ldap_admin_password'))
                Setting().set('ldap_filter_basic',
                              request.form.get('ldap_filter_basic'))
                Setting().set('ldap_filter_group',
                              request.form.get('ldap_filter_group'))
                Setting().set('ldap_filter_username',
                              request.form.get('ldap_filter_username'))
                Setting().set('ldap_filter_groupname',
                              request.form.get('ldap_filter_groupname'))
                Setting().set(
                    'ldap_sg_enabled', True
                    if request.form.get('ldap_sg_enabled') == 'ON' else False)
                Setting().set('ldap_admin_group',
                              request.form.get('ldap_admin_group'))
                Setting().set('ldap_operator_group',
                              request.form.get('ldap_operator_group'))
                Setting().set('ldap_user_group',
                              request.form.get('ldap_user_group'))
                Setting().set('ldap_domain', request.form.get('ldap_domain'))
                Setting().set(
                    'autoprovisioning', True
                    if request.form.get('autoprovisioning') == 'ON' else False)
                Setting().set('autoprovisioning_attribute',
                              request.form.get('autoprovisioning_attribute'))

                if request.form.get('autoprovisioning')=='ON':
                    if  validateURN(request.form.get('urn_value')):
                        Setting().set('urn_value',
                                       request.form.get('urn_value'))
                    else:
                        return render_template('admin_setting_authentication.html',
                                    error="Invalid urn")
                else:
                    Setting().set('urn_value',
                                       request.form.get('urn_value'))

                Setting().set('purge', True
                    if request.form.get('purge') == 'ON' else False)


                result = {'status': True, 'msg': 'Saved successfully'}
        elif conf_type == 'google':
            google_oauth_enabled = True if request.form.get(
                'google_oauth_enabled') else False
            if not has_an_auth_method(google_oauth_enabled=google_oauth_enabled):
                result = {
                    'status':
                        False,
                    'msg':
                        'Must have at least one authentication method enabled.'
                }
            else:
                Setting().set('google_oauth_enabled', google_oauth_enabled)
                Setting().set('google_oauth_client_id',
                              request.form.get('google_oauth_client_id'))
                Setting().set('google_oauth_client_secret',
                              request.form.get('google_oauth_client_secret'))
                Setting().set('google_token_url',
                              request.form.get('google_token_url'))
                Setting().set('google_oauth_scope',
                              request.form.get('google_oauth_scope'))
                Setting().set('google_authorize_url',
                              request.form.get('google_authorize_url'))
                Setting().set('google_base_url',
                              request.form.get('google_base_url'))
                result = {
                    'status': True,
                    'msg':
                    'Saved successfully. Please reload PDA to take effect.'
                }
        elif conf_type == 'github':
            github_oauth_enabled = True if request.form.get(
                'github_oauth_enabled') else False
            if not has_an_auth_method(github_oauth_enabled=github_oauth_enabled):
                result = {
                    'status':
                        False,
                    'msg':
                        'Must have at least one authentication method enabled.'
                }
            else:
                Setting().set('github_oauth_enabled', github_oauth_enabled)
                Setting().set('github_oauth_key',
                              request.form.get('github_oauth_key'))
                Setting().set('github_oauth_secret',
                              request.form.get('github_oauth_secret'))
                Setting().set('github_oauth_scope',
                              request.form.get('github_oauth_scope'))
                Setting().set('github_oauth_api_url',
                              request.form.get('github_oauth_api_url'))
                Setting().set('github_oauth_token_url',
                              request.form.get('github_oauth_token_url'))
                Setting().set('github_oauth_authorize_url',
                              request.form.get('github_oauth_authorize_url'))
                result = {
                    'status': True,
                    'msg':
                    'Saved successfully. Please reload PDA to take effect.'
                }
        elif conf_type == 'azure':
            azure_oauth_enabled = True if request.form.get(
                'azure_oauth_enabled') else False
            if not has_an_auth_method(azure_oauth_enabled=azure_oauth_enabled):
                result = {
                    'status':
                        False,
                    'msg':
                        'Must have at least one authentication method enabled.'
                }
            else:
                Setting().set('azure_oauth_enabled', azure_oauth_enabled)
                Setting().set('azure_oauth_key',
                              request.form.get('azure_oauth_key'))
                Setting().set('azure_oauth_secret',
                              request.form.get('azure_oauth_secret'))
                Setting().set('azure_oauth_scope',
                              request.form.get('azure_oauth_scope'))
                Setting().set('azure_oauth_api_url',
                              request.form.get('azure_oauth_api_url'))
                Setting().set('azure_oauth_token_url',
                              request.form.get('azure_oauth_token_url'))
                Setting().set('azure_oauth_authorize_url',
                              request.form.get('azure_oauth_authorize_url'))
                Setting().set(
                    'azure_sg_enabled', True
                    if request.form.get('azure_sg_enabled') == 'ON' else False)
                Setting().set('azure_admin_group',
                              request.form.get('azure_admin_group'))
                Setting().set('azure_operator_group',
                              request.form.get('azure_operator_group'))
                Setting().set('azure_user_group',
                              request.form.get('azure_user_group'))
                Setting().set(
                    'azure_group_accounts_enabled', True
                    if request.form.get('azure_group_accounts_enabled') == 'ON' else False)
                Setting().set('azure_group_accounts_name',
                              request.form.get('azure_group_accounts_name'))
                Setting().set('azure_group_accounts_name_re',
                              request.form.get('azure_group_accounts_name_re'))
                Setting().set('azure_group_accounts_description',
                              request.form.get('azure_group_accounts_description'))
                Setting().set('azure_group_accounts_description_re',
                              request.form.get('azure_group_accounts_description_re'))
                result = {
                    'status': True,
                    'msg':
                    'Saved successfully. Please reload PDA to take effect.'
                }
        elif conf_type == 'oidc':
            oidc_oauth_enabled = True if request.form.get(
                'oidc_oauth_enabled') else False
            if not has_an_auth_method(oidc_oauth_enabled=oidc_oauth_enabled):
                result = {
                    'status':
                        False,
                    'msg':
                        'Must have at least one authentication method enabled.'
                }
            else:
                Setting().set(
                    'oidc_oauth_enabled',
                    True if request.form.get('oidc_oauth_enabled') else False)
                Setting().set('oidc_oauth_key',
                              request.form.get('oidc_oauth_key'))
                Setting().set('oidc_oauth_secret',
                              request.form.get('oidc_oauth_secret'))
                Setting().set('oidc_oauth_scope',
                              request.form.get('oidc_oauth_scope'))
                Setting().set('oidc_oauth_api_url',
                              request.form.get('oidc_oauth_api_url'))
                Setting().set('oidc_oauth_token_url',
                              request.form.get('oidc_oauth_token_url'))
                Setting().set('oidc_oauth_authorize_url',
                              request.form.get('oidc_oauth_authorize_url'))
                Setting().set('oidc_oauth_logout_url',
                              request.form.get('oidc_oauth_logout_url'))
                Setting().set('oidc_oauth_username',
                              request.form.get('oidc_oauth_username'))
                Setting().set('oidc_oauth_firstname',
                              request.form.get('oidc_oauth_firstname'))
                Setting().set('oidc_oauth_last_name',
                              request.form.get('oidc_oauth_last_name'))
                Setting().set('oidc_oauth_email',
                              request.form.get('oidc_oauth_email'))
                Setting().set('oidc_oauth_account_name_property',
                              request.form.get('oidc_oauth_account_name_property'))
                Setting().set('oidc_oauth_account_description_property',
                              request.form.get('oidc_oauth_account_description_property'))
                result = {
                    'status': True,
                    'msg':
                    'Saved successfully. Please reload PDA to take effect.'
                }
        else:
            return abort(400)

        return render_template('admin_setting_authentication.html',
                               result=result)


@admin_bp.route('/templates', methods=['GET', 'POST'])
@admin_bp.route('/templates/list', methods=['GET', 'POST'])
@login_required
@operator_role_required
def templates():
    templates = DomainTemplate.query.all()
    return render_template('template.html', templates=templates)


@admin_bp.route('/template/create', methods=['GET', 'POST'])
@login_required
@operator_role_required
def create_template():
    if request.method == 'GET':
        return render_template('template_add.html')
    if request.method == 'POST':
        try:
            name = request.form.getlist('name')[0]
            description = request.form.getlist('description')[0]

            if ' ' in name or not name or not type:
                flash("Please correct your input", 'error')
                return redirect(url_for('admin.create_template'))

            if DomainTemplate.query.filter(
                    DomainTemplate.name == name).first():
                flash(
                    "A template with the name {0} already exists!".format(
                        name), 'error')
                return redirect(url_for('admin.create_template'))

            t = DomainTemplate(name=name, description=description)
            result = t.create()
            if result['status'] == 'ok':
                history = History(msg='Add domain template {0}'.format(name),
                                  detail=str({
                                      'name': name,
                                      'description': description
                                  }),
                                  created_by=current_user.username)
                history.add()
                return redirect(url_for('admin.templates'))
            else:
                flash(result['msg'], 'error')
                return redirect(url_for('admin.create_template'))
        except Exception as e:
            current_app.logger.error(
                'Cannot create domain template. Error: {0}'.format(e))
            current_app.logger.debug(traceback.format_exc())
            abort(500)


@admin_bp.route('/template/create-from-zone', methods=['POST'])
@login_required
@operator_role_required
def create_template_from_zone():
    try:
        jdata = request.json
        name = jdata['name']
        description = jdata['description']
        domain_name = jdata['domain']

        if ' ' in name or not name or not type:
            return make_response(
                jsonify({
                    'status': 'error',
                    'msg': 'Please correct template name'
                }), 400)

        if DomainTemplate.query.filter(DomainTemplate.name == name).first():
            return make_response(
                jsonify({
                    'status':
                    'error',
                    'msg':
                    'A template with the name {0} already exists!'.format(name)
                }), 409)

        t = DomainTemplate(name=name, description=description)
        result = t.create()
        if result['status'] == 'ok':
            history = History(msg='Add domain template {0}'.format(name),
                              detail=str({
                                  'name': name,
                                  'description': description
                              }),
                              created_by=current_user.username)
            history.add()

            # After creating the domain in Domain Template in the,
            # local DB. We add records into it Record Template.
            records = []
            domain = Domain.query.filter(Domain.name == domain_name).first()
            if domain:
                # Query zone's rrsets from PowerDNS API
                rrsets = Record().get_rrsets(domain.name)
                if rrsets:
                    for r in rrsets:
                        name = '@' if r['name'] == domain_name + '.' else r[
                            'name'].replace('.{}.'.format(domain_name), '')
                        for record in r['records']:
                            t_record = DomainTemplateRecord(
                                name=name,
                                type=r['type'],
                                status=False if record['disabled'] else True,
                                ttl=r['ttl'],
                                data=record['content'])
                            records.append(t_record)

            result = t.replace_records(records)

            if result['status'] == 'ok':
                return make_response(
                    jsonify({
                        'status': 'ok',
                        'msg': result['msg']
                    }), 200)
            else:
                # Revert the domain template (remove it)
                # ff we cannot add records.
                t.delete_template()
                return make_response(
                    jsonify({
                        'status': 'error',
                        'msg': result['msg']
                    }), 500)

        else:
            return make_response(
                jsonify({
                    'status': 'error',
                    'msg': result['msg']
                }), 500)
    except Exception as e:
        current_app.logger.error(
            'Cannot create template from zone. Error: {0}'.format(e))
        current_app.logger.debug(traceback.format_exc())
        return make_response(
            jsonify({
                'status': 'error',
                'msg': 'Error when applying new changes'
            }), 500)


@admin_bp.route('/template/<path:template>/edit', methods=['GET'])
@login_required
@operator_role_required
def edit_template(template):
    try:
        t = DomainTemplate.query.filter(
            DomainTemplate.name == template).first()
        records_allow_to_edit = Setting().get_records_allow_to_edit()
        quick_edit = Setting().get('record_quick_edit')
        ttl_options = Setting().get_ttl_options()
        if t is not None:
            records = []
            for jr in t.records:
                if jr.type in records_allow_to_edit:
                    record = DomainTemplateRecord(
                        name=jr.name,
                        type=jr.type,
                        status='Active' if jr.status else 'Disabled',
                        ttl=jr.ttl,
                        data=jr.data,
                        comment=jr.comment if jr.comment else '')
                    records.append(record)

            return render_template('template_edit.html',
                                   template=t.name,
                                   records=records,
                                   editable_records=records_allow_to_edit,
                                   quick_edit=quick_edit,
                                   ttl_options=ttl_options)
    except Exception as e:
        current_app.logger.error(
            'Cannot open domain template page. DETAIL: {0}'.format(e))
        current_app.logger.debug(traceback.format_exc())
        abort(500)
    return redirect(url_for('admin.templates'))


@admin_bp.route('/template/<path:template>/apply',
                methods=['POST'],
                strict_slashes=False)
@login_required
def apply_records(template):
    try:
        jdata = request.json
        records = []

        for j in jdata['records']:
            name = '@' if j['record_name'] in ['@', ''] else j['record_name']
            type = j['record_type']
            data = j['record_data']
            comment = j['record_comment']
            status = 0 if j['record_status'] == 'Disabled' else 1
            ttl = int(j['record_ttl']) if j['record_ttl'] else 3600

            dtr = DomainTemplateRecord(name=name,
                                       type=type,
                                       data=data,
                                       comment=comment,
                                       status=status,
                                       ttl=ttl)
            records.append(dtr)

        t = DomainTemplate.query.filter(
            DomainTemplate.name == template).first()
        result = t.replace_records(records)
        if result['status'] == 'ok':
            jdata.pop('_csrf_token',
                      None)  # don't store csrf token in the history.
            history = History(
                msg='Apply domain template record changes to domain template {0}'
                .format(template),
                detail=str(json.dumps(jdata)),
                created_by=current_user.username)
            history.add()
            return make_response(jsonify(result), 200)
        else:
            return make_response(jsonify(result), 400)
    except Exception as e:
        current_app.logger.error(
            'Cannot apply record changes to the template. Error: {0}'.format(
                e))
        current_app.logger.debug(traceback.format_exc())
        return make_response(
            jsonify({
                'status': 'error',
                'msg': 'Error when applying new changes'
            }), 500)


@admin_bp.route('/template/<path:template>/delete', methods=['POST'])
@login_required
@operator_role_required
def delete_template(template):
    try:
        t = DomainTemplate.query.filter(
            DomainTemplate.name == template).first()
        if t is not None:
            result = t.delete_template()
            if result['status'] == 'ok':
                history = History(
                    msg='Deleted domain template {0}'.format(template),
                    detail=str({'name': template}),
                    created_by=current_user.username)
                history.add()
                return redirect(url_for('admin.templates'))
            else:
                flash(result['msg'], 'error')
                return redirect(url_for('admin.templates'))
    except Exception as e:
        current_app.logger.error(
            'Cannot delete template. Error: {0}'.format(e))
        current_app.logger.debug(traceback.format_exc())
        abort(500)
    return redirect(url_for('admin.templates'))


@admin_bp.route('/global-search', methods=['GET'])
@login_required
@operator_role_required
def global_search():
    if request.method == 'GET':
        domains = []
        records = []
        comments = []

        query = request.args.get('q')
        if query:
            server = Server(server_id='localhost')
            results = server.global_search(object_type='all', query=query)

            # Format the search result
            for result in results:
                if result['object_type'] == 'zone':
                    # Remove the dot at the end of string
                    result['name'] = result['name'][:-1]
                    domains.append(result)
                elif result['object_type'] == 'record':
                    # Remove the dot at the end of string
                    result['name'] = result['name'][:-1]
                    result['zone_id'] = result['zone_id'][:-1]
                    records.append(result)
                elif result['object_type'] == 'comment':
                    # Get the actual record name, exclude the domain part
                    result['name'] = result['name'].replace(result['zone_id'], '')
                    if result['name']:
                        result['name'] = result['name'][:-1]
                    else:
                        result['name'] = '@'
                    # Remove the dot at the end of string
                    result['zone_id'] = result['zone_id'][:-1]
                    comments.append(result)
                else:
                    pass

        return render_template('admin_global_search.html', domains=domains, records=records, comments=comments)

def validateURN(value):
    NID_PATTERN = re.compile(r'^[0-9a-z][0-9a-z-]{1,31}$', flags=re.IGNORECASE)
    NSS_PCHAR = '[a-z0-9-._~]|%[a-f0-9]{2}|[!$&\'()*+,;=]|:|@'
    NSS_PATTERN = re.compile(fr'^({NSS_PCHAR})({NSS_PCHAR}|/|\?)*$', re.IGNORECASE)

    prefix=value.split(':')
    if (len(prefix)<3):
        current_app.logger.warning( "Too small urn prefix" )
        return False

    urn=prefix[0]
    nid=prefix[1]
    nss=value.replace(urn+":"+nid+":", "")

    if not urn.lower()=="urn":
        current_app.logger.warning( urn + ' contains invalid characters ' )
        return False
    if not re.match(NID_PATTERN, nid.lower()):
        current_app.logger.warning( nid + ' contains invalid characters ' )
        return False
    if not re.match(NSS_PATTERN, nss):
        current_app.logger.warning( nss + ' contains invalid characters ' )
        return False

    return True<|MERGE_RESOLUTION|>--- conflicted
+++ resolved
@@ -644,14 +644,9 @@
             'pretty_ipv6_ptr', 'dnssec_admins_only',
             'allow_user_create_domain', 'allow_user_remove_domain', 'allow_user_view_history', 'bg_domain_updates', 'site_name',
             'session_timeout', 'warn_session_timeout', 'ttl_options',
-<<<<<<< HEAD
-            'pdns_api_timeout', 'verify_ssl_connections', 'verify_user_email', 'otp_field_enabled', 'custom_css', 'enable_api_rr_history',
-            'otp_first_login'
-=======
 
             'pdns_api_timeout', 'verify_ssl_connections', 'verify_user_email',
-	          'delete_sso_accounts', 'otp_field_enabled', 'custom_css', 'enable_api_rr_history'
->>>>>>> b3f9b4a2
+	          'delete_sso_accounts', 'otp_field_enabled', 'custom_css', 'enable_api_rr_history', 'otp_first_login'
         ]
 
         return render_template('admin_setting_basic.html', settings=settings)
