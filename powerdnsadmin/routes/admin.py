--- conflicted
+++ resolved
@@ -833,13 +833,7 @@
 					<tr><td>Accounts bound to this API key:</td><td>{3}</td></tr>
 					<tr><td>Accessible domains with this API key:</td><td>{4}</td></tr>
 				</table>
-<<<<<<< HEAD
 				""".format(detail_dict['key'], detail_dict['role'], detail_dict['description'],  str(detail_dict['domain_acl']).replace("]","").replace("[", "") if 'domain_acl' in detail_dict else "")
-=======
-				""".format(detail_dict['key'], detail_dict['role'], detail_dict['description'],
-						   str(accounts).replace("]","").replace("[", ""),
-						   str(domains).replace("]","").replace("[", ""))
->>>>>>> caa48b7f
 		elif 'Update type for domain' in history.msg:
 			self.detailed_msg = """
 				<table class="table table-bordered table-striped">
