import sys
import traceback

import pytimeparse
from ast import literal_eval
from distutils.util import strtobool
from flask import current_app

from .base import db


class Setting(db.Model):
    id = db.Column(db.Integer, primary_key=True)
    name = db.Column(db.String(64))
    value = db.Column(db.Text())

    defaults = {
        'maintenance': False,
        'fullscreen_layout': True,
        'record_helper': True,
        'login_ldap_first': True,
        'default_record_table_size': 15,
        'default_domain_table_size': 10,
        'auto_ptr': False,
        'record_quick_edit': True,
        'pretty_ipv6_ptr': False,
        'dnssec_admins_only': False,
        'allow_user_create_domain': False,
        'allow_user_remove_domain': False,
        'allow_user_view_history': False,
	'delete_sso_accounts': False,
        'bg_domain_updates': False,
        'enable_api_rr_history': True,
        'site_name': 'PowerDNS-Admin',
        'site_url': 'http://localhost:9191',
        'session_timeout': 10,
        'warn_session_timeout': True,
        'pdns_api_url': '',
        'pdns_api_key': '',
        'pdns_api_timeout': 30,
        'pdns_version': '4.1.1',
        'verify_ssl_connections': True,
        'local_db_enabled': True,
        'signup_enabled': True,
        'autoprovisioning': False,
        'urn_value':'',
        'autoprovisioning_attribute': '',
        'purge': False,
        'verify_user_email': False,
        'ldap_enabled': False,
        'ldap_type': 'ldap',
        'ldap_uri': '',
        'ldap_base_dn': '',
        'ldap_admin_username': '',
        'ldap_admin_password': '',
        'ldap_filter_basic': '',
        'ldap_filter_group': '',
        'ldap_filter_username': '',
        'ldap_filter_groupname': '',
        'ldap_sg_enabled': False,
        'ldap_admin_group': '',
        'ldap_operator_group': '',
        'ldap_user_group': '',
        'ldap_domain': '',
        'github_oauth_enabled': False,
        'github_oauth_key': '',
        'github_oauth_secret': '',
        'github_oauth_scope': 'email',
        'github_oauth_api_url': 'https://api.github.com/user',
        'github_oauth_token_url':
        'https://github.com/login/oauth/access_token',
        'github_oauth_authorize_url':
        'https://github.com/login/oauth/authorize',
        'google_oauth_enabled': False,
        'google_oauth_client_id': '',
        'google_oauth_client_secret': '',
        'google_token_url': 'https://oauth2.googleapis.com/token',
        'google_oauth_scope': 'openid email profile',
        'google_authorize_url': 'https://accounts.google.com/o/oauth2/v2/auth',
        'google_base_url': 'https://www.googleapis.com/oauth2/v3/',
        'azure_oauth_enabled': False,
        'azure_oauth_key': '',
        'azure_oauth_secret': '',
        'azure_oauth_scope': 'User.Read openid email profile',
        'azure_oauth_api_url': 'https://graph.microsoft.com/v1.0/',
        'azure_oauth_token_url':
        'https://login.microsoftonline.com/[tenancy]/oauth2/v2.0/token',
        'azure_oauth_authorize_url':
        'https://login.microsoftonline.com/[tenancy]/oauth2/v2.0/authorize',
        'azure_sg_enabled': False,
        'azure_admin_group': '',
        'azure_operator_group': '',
        'azure_user_group': '',
        'azure_group_accounts_enabled': False,
        'azure_group_accounts_name': 'displayName',
        'azure_group_accounts_name_re': '',
        'azure_group_accounts_description': 'description',
        'azure_group_accounts_description_re': '',
        'oidc_oauth_enabled': False,
        'oidc_oauth_key': '',
        'oidc_oauth_secret': '',
        'oidc_oauth_scope': 'email',
        'oidc_oauth_api_url': '',
        'oidc_oauth_token_url': '',
        'oidc_oauth_authorize_url': '',
        'oidc_oauth_logout_url': '',
        'oidc_oauth_username': 'preferred_username',
        'oidc_oauth_firstname': 'given_name',
        'oidc_oauth_last_name': 'family_name',
        'oidc_oauth_email': 'email',
        'oidc_oauth_account_name_property': '',
        'oidc_oauth_account_description_property': '',
<<<<<<< HEAD
        'saml_enabled': True,
        'saml_debug': True,
        'saml_metadata_url': 'https://md.aai.grnet.gr/aggregates/grnet-metadata.xml',
        'saml_metadata_cache_lifetime': '1',
        'saml_idp_sso_binding': 'urn:oasis:names:tc:SAML:2.0:bindings:HTTP-Redirect',
        'saml_idp_entity_id': 'https://idp.uoa.gr/idp/shibboleth',
        'saml_nameid_format': 'urn:oasis:names:tc:SAML:1.1:nameid-format:unspecified',
        'saml_sp_requested_attributes': '[ \
            {"name": "urn:oid:0.9.2342.19200300.100.1.1", "nameFormat": "urn:oasis:names:tc:SAML:2.0:attrname-format:uri", "isRequired": true, "friendlyName": "username" }, \
            {"name": "urn:oid:0.9.2342.19200300.100.1.3", "nameFormat": "urn:oasis:names:tc:SAML:2.0:attrname-format:uri", "isRequired": true, "friendlyName": "email"}, \
            {"name": "urn:oid:2.5.4.42", "nameFormat": "urn:oasis:names:tc:SAML:2.0:attrname-format:uri", "isRequired": false, "friendlyName": "givenname"}, \
            {"name": "urn:oid:2.5.4.4", "nameFormat": "urn:oasis:names:tc:SAML:2.0:attrname-format:uri", "isRequired": false, "friendlyName": "surname" } \
            ]',
        'saml_attribute_email': 'urn:oid:0.9.2342.19200300.100.1.3',
        'saml_attribute_givenname': 'urn:oid:2.5.4.42',
        'saml_attribute_surname': 'urn:oid:2.5.4.4',
        'saml_attribute_username': 'urn:oid:0.9.2342.19200300.100.1.1',
        'saml_attribute_admin': 'https://example.edu/pdns-admin',
        'saml_attribute_account': 'https://example.edu/pdns-account',
        'saml_attribute_group': None,
        'saml_group_admin_name': None,
        'saml_group_to_account_mapping': None,
        'saml_sp_entity_id': 'https://dns.uoa.gr',
        'saml_sp_contact_name': 'admin',
        'saml_sp_contact_mail': 'pda@uoa.gr',
        'saml_cert_file': '/etc/pki/powerdns-admin/cert.crt',
        'saml_cert_key': '/etc/pki/powerdns-admin/key.pem',
        'saml_sign_request': False,
        'saml_logout': True,
        'saml_logout_url': 'https://google.com',
        'saml_assertion_encrypted': False,
        'saml_digest_algorithm': 'http://www.w3.org/2000/09/xmldsig#rsa-sha1',
        'saml_signature_algorithm': 'http://www.w3.org/2000/09/xmldsig#rsa-sha1',
        'saml_want_assertions_signed': True,
        'saml_sign_metadata': False,
        'saml_want_message_signed': False,
        'saml_metadata_cache_duration': 'PT5M',
        'saml_metadata_valid_until': '999999999999999999',
=======
        'saml_autoprovisioning': False,
        'saml_urn_prefix': '',
        'saml_autoprovisioning_attribute': '',
        'saml_purge': False,
>>>>>>> 3fd10013
        'forward_records_allow_edit': {
            'A': True,
            'AAAA': True,
            'AFSDB': False,
            'ALIAS': False,
            'CAA': True,
            'CERT': False,
            'CDNSKEY': False,
            'CDS': False,
            'CNAME': True,
            'DNSKEY': False,
            'DNAME': False,
            'DS': False,
            'HINFO': False,
            'KEY': False,
            'LOC': True,
            'LUA': False,
            'MX': True,
            'NAPTR': False,
            'NS': True,
            'NSEC': False,
            'NSEC3': False,
            'NSEC3PARAM': False,
            'OPENPGPKEY': False,
            'PTR': True,
            'RP': False,
            'RRSIG': False,
            'SOA': False,
            'SPF': True,
            'SSHFP': False,
            'SRV': True,
            'TKEY': False,
            'TSIG': False,
            'TLSA': False,
            'SMIMEA': False,
            'TXT': True,
            'URI': False
        },
        'reverse_records_allow_edit': {
            'A': False,
            'AAAA': False,
            'AFSDB': False,
            'ALIAS': False,
            'CAA': False,
            'CERT': False,
            'CDNSKEY': False,
            'CDS': False,
            'CNAME': False,
            'DNSKEY': False,
            'DNAME': False,
            'DS': False,
            'HINFO': False,
            'KEY': False,
            'LOC': True,
            'LUA': False,
            'MX': False,
            'NAPTR': False,
            'NS': True,
            'NSEC': False,
            'NSEC3': False,
            'NSEC3PARAM': False,
            'OPENPGPKEY': False,
            'PTR': True,
            'RP': False,
            'RRSIG': False,
            'SOA': False,
            'SPF': False,
            'SSHFP': False,
            'SRV': False,
            'TKEY': False,
            'TSIG': False,
            'TLSA': False,
            'SMIMEA': False,
            'TXT': True,
            'URI': False
        },
        'ttl_options': '1 minute,5 minutes,30 minutes,60 minutes,24 hours',
        'otp_field_enabled': True,
        'custom_css': '',
        'max_history_records': 1000
    }

    def __init__(self, id=None, name=None, value=None):
        self.id = id
        self.name = name
        self.value = value

    # allow database autoincrement to do its own ID assignments
    def __init__(self, name=None, value=None):
        self.id = None
        self.name = name
        self.value = value

    def set_maintenance(self, mode):
        maintenance = Setting.query.filter(
            Setting.name == 'maintenance').first()

        if maintenance is None:
            value = self.defaults['maintenance']
            maintenance = Setting(name='maintenance', value=str(value))
            db.session.add(maintenance)

        mode = str(mode)

        try:
            if maintenance.value != mode:
                maintenance.value = mode
                db.session.commit()
            return True
        except Exception as e:
            current_app.logger.error('Cannot set maintenance to {0}. DETAIL: {1}'.format(
                mode, e))
            current_app.logger.debug(traceback.format_exec())
            db.session.rollback()
            return False

    def toggle(self, setting):
        current_setting = Setting.query.filter(Setting.name == setting).first()

        if current_setting is None:
            value = self.defaults[setting]
            current_setting = Setting(name=setting, value=str(value))
            db.session.add(current_setting)

        try:
            if current_setting.value == "True":
                current_setting.value = "False"
            else:
                current_setting.value = "True"
            db.session.commit()
            return True
        except Exception as e:
            current_app.logger.error('Cannot toggle setting {0}. DETAIL: {1}'.format(
                setting, e))
            current_app.logger.debug(traceback.format_exec())
            db.session.rollback()
            return False

    def set(self, setting, value):
        current_setting = Setting.query.filter(Setting.name == setting).first()

        if current_setting is None:
            current_setting = Setting(name=setting, value=None)
            db.session.add(current_setting)

        value = str(value)

        try:
            current_setting.value = value
            db.session.commit()
            return True
        except Exception as e:
            current_app.logger.error('Cannot edit setting {0}. DETAIL: {1}'.format(
                setting, e))
            current_app.logger.debug(traceback.format_exec())
            db.session.rollback()
            return False

    def get(self, setting):
        if setting in self.defaults:
 
            if setting.upper() in current_app.config:
                result = current_app.config[setting.upper()]
            else:
                result = self.query.filter(Setting.name == setting).first()
 
            if result is not None:
                if hasattr(result,'value'):
                    result = result.value 
                return strtobool(result) if result in [
                    'True', 'False'
                ] else result
            else:
                return self.defaults[setting]
        else:
            current_app.logger.error('Unknown setting queried: {0}'.format(setting))
            
    def get_records_allow_to_edit(self):
        return list(
            set(self.get_forward_records_allow_to_edit() +
                self.get_reverse_records_allow_to_edit()))

    def get_forward_records_allow_to_edit(self):
        records = self.get('forward_records_allow_edit')
        f_records = literal_eval(records) if isinstance(records,
                                                        str) else records
        r_name = [r for r in f_records if f_records[r]]
        # Sort alphabetically if python version is smaller than 3.6
        if sys.version_info[0] < 3 or (sys.version_info[0] == 3
                                       and sys.version_info[1] < 6):
            r_name.sort()
        return r_name

    def get_reverse_records_allow_to_edit(self):
        records = self.get('reverse_records_allow_edit')
        r_records = literal_eval(records) if isinstance(records,
                                                        str) else records
        r_name = [r for r in r_records if r_records[r]]
        # Sort alphabetically if python version is smaller than 3.6
        if sys.version_info[0] < 3 or (sys.version_info[0] == 3
                                       and sys.version_info[1] < 6):
            r_name.sort()
        return r_name

    def get_ttl_options(self):
        return [(pytimeparse.parse(ttl), ttl)
                for ttl in self.get('ttl_options').split(',')]<|MERGE_RESOLUTION|>--- conflicted
+++ resolved
@@ -110,7 +110,6 @@
         'oidc_oauth_email': 'email',
         'oidc_oauth_account_name_property': '',
         'oidc_oauth_account_description_property': '',
-<<<<<<< HEAD
         'saml_enabled': True,
         'saml_debug': True,
         'saml_metadata_url': 'https://md.aai.grnet.gr/aggregates/grnet-metadata.xml',
@@ -149,12 +148,10 @@
         'saml_want_message_signed': False,
         'saml_metadata_cache_duration': 'PT5M',
         'saml_metadata_valid_until': '999999999999999999',
-=======
-        'saml_autoprovisioning': False,
-        'saml_urn_prefix': '',
-        'saml_autoprovisioning_attribute': '',
+        'saml_autoprovisioning': True,
+        'saml_urn_prefix': 'urn:mace:uoa.gr',
+        'saml_autoprovisioning_attribute': 'urn:oid:1.3.6.1.4.1.5923.1.1.1.7',
         'saml_purge': False,
->>>>>>> 3fd10013
         'forward_records_allow_edit': {
             'A': True,
             'AAAA': True,
