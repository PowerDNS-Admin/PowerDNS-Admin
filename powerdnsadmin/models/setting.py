--- conflicted
+++ resolved
@@ -189,11 +189,8 @@
         'ttl_options': '1 minute,5 minutes,30 minutes,60 minutes,24 hours',
         'otp_field_enabled': True,
         'custom_css': '',
-<<<<<<< HEAD
-        'otp_first_login': False
-=======
+        'otp_first_login': False,
         'max_history_records': 1000
->>>>>>> 1332c8d2
     }
 
     def __init__(self, id=None, name=None, value=None):
