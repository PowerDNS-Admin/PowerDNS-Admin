--- conflicted
+++ resolved
@@ -189,16 +189,13 @@
         'ttl_options': '1 minute,5 minutes,30 minutes,60 minutes,24 hours',
         'otp_field_enabled': True,
         'custom_css': '',
-<<<<<<< HEAD
         'pwd_min_len' : 10,
         'pwd_min_lowercase' : 3,
         'pwd_min_uppercase' : 2,
         'pwd_min_digits' : 2,
         'pwd_min_special' : 1,
-        'pwd_must_not_contain' : 'username,firstname'
-=======
+        'pwd_must_not_contain' : 'username,firstname',
         'max_history_records': 1000
->>>>>>> 1332c8d2
     }
 
     def __init__(self, id=None, name=None, value=None):
