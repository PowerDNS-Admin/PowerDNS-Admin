--- conflicted
+++ resolved
@@ -13,11 +13,9 @@
 from .role import Role
 from .setting import Setting
 from .domain_user import DomainUser
-<<<<<<< HEAD
 from .user_permissions import UserPermissions
-=======
 from .account_user import AccountUser
->>>>>>> 993e02b6
+
 
 
 class Anonymous(AnonymousUserMixin):
