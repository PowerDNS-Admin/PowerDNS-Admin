import os
import base64
import traceback
import bcrypt
import pyotp
import ldap
import ldap.filter
from flask import current_app
from flask_login import AnonymousUserMixin
from sqlalchemy import orm

from .base import db
from .role import Role
from .setting import Setting
from .domain_user import DomainUser
from .account_user import AccountUser


class Anonymous(AnonymousUserMixin):
    def __init__(self):
        self.username = 'Anonymous'


class User(db.Model):
    id = db.Column(db.Integer, primary_key=True)
    username = db.Column(db.String(64), index=True, unique=True)
    password = db.Column(db.String(64))
    firstname = db.Column(db.String(64))
    lastname = db.Column(db.String(64))
    email = db.Column(db.String(128))
    otp_secret = db.Column(db.String(16))
    confirmed = db.Column(db.SmallInteger, nullable=False, default=0)
    role_id = db.Column(db.Integer, db.ForeignKey('role.id'))
    accounts = None

    def __init__(self,
                 id=None,
                 username=None,
                 password=None,
                 plain_text_password=None,
                 firstname=None,
                 lastname=None,
                 role_id=None,
                 email=None,
                 otp_secret=None,
                 confirmed=False,
                 reload_info=True):
        self.id = id
        self.username = username
        self.password = password
        self.plain_text_password = plain_text_password
        self.firstname = firstname
        self.lastname = lastname
        self.role_id = role_id
        self.email = email
        self.otp_secret = otp_secret
        self.confirmed = confirmed

        if reload_info:
            user_info = self.get_user_info_by_id(
            ) if id else self.get_user_info_by_username()

            if user_info:
                self.id = user_info.id
                self.username = user_info.username
                self.firstname = user_info.firstname
                self.lastname = user_info.lastname
                self.email = user_info.email
                self.role_id = user_info.role_id
                self.otp_secret = user_info.otp_secret
                self.confirmed = user_info.confirmed

    def is_authenticated(self):
        return True

    def is_active(self):
        return True

    def is_anonymous(self):
        return False

    def get_id(self):
        try:
            return unicode(self.id)  # python 2
        except NameError:
            return str(self.id)  # python 3

    def __repr__(self):
        return '<User {0}>'.format(self.username)

    def get_totp_uri(self):
        return "otpauth://totp/PowerDNS-Admin:{0}?secret={1}&issuer=PowerDNS-Admin".format(
            self.username, self.otp_secret)

    def verify_totp(self, token):
        totp = pyotp.TOTP(self.otp_secret)
        return totp.verify(token)

    def get_hashed_password(self, plain_text_password=None):
        # Hash a password for the first time
        #   (Using bcrypt, the salt is saved into the hash itself)
        if plain_text_password is None:
            return plain_text_password

        pw = plain_text_password if plain_text_password else self.plain_text_password
        return bcrypt.hashpw(pw.encode('utf-8'), bcrypt.gensalt())

    def check_password(self, hashed_password):
        # Check hashed password. Using bcrypt, the salt is saved into the hash itself
        if (self.plain_text_password):
            return bcrypt.checkpw(self.plain_text_password.encode('utf-8'),
                                  hashed_password.encode('utf-8'))
        return False

    def get_user_info_by_id(self):
        user_info = User.query.get(int(self.id))
        return user_info

    def get_user_info_by_username(self):
        user_info = User.query.filter(User.username == self.username).first()
        return user_info

    def ldap_init_conn(self):
        ldap.set_option(ldap.OPT_X_TLS_REQUIRE_CERT, ldap.OPT_X_TLS_NEVER)
        conn = ldap.initialize(Setting().get('ldap_uri'))
        conn.set_option(ldap.OPT_REFERRALS, ldap.OPT_OFF)
        conn.set_option(ldap.OPT_PROTOCOL_VERSION, 3)
        conn.set_option(ldap.OPT_X_TLS, ldap.OPT_X_TLS_DEMAND)
        conn.set_option(ldap.OPT_X_TLS_DEMAND, True)
        conn.set_option(ldap.OPT_DEBUG_LEVEL, 255)
        conn.protocol_version = ldap.VERSION3
        return conn

    def ldap_search(self, searchFilter, baseDN, retrieveAttributes=None):
        searchScope = ldap.SCOPE_SUBTREE

        try:
            conn = self.ldap_init_conn()
            if Setting().get('ldap_type') == 'ad':
                conn.simple_bind_s(
                    "{0}@{1}".format(self.username,
                                     Setting().get('ldap_domain')),
                    self.password)
            else:
                conn.simple_bind_s(Setting().get('ldap_admin_username'),
                                   Setting().get('ldap_admin_password'))
            ldap_result_id = conn.search(baseDN, searchScope, searchFilter,
                                         retrieveAttributes)
            result_set = []

            while 1:
                result_type, result_data = conn.result(ldap_result_id, 0)
                if (result_data == []):
                    break
                else:
                    if result_type == ldap.RES_SEARCH_ENTRY:
                        result_set.append(result_data)
            return result_set

        except ldap.LDAPError as e:
            current_app.logger.error(e)
            current_app.logger.debug('baseDN: {0}'.format(baseDN))
            current_app.logger.debug(traceback.format_exc())

    def ldap_auth(self, ldap_username, password):
        try:
            conn = self.ldap_init_conn()
            conn.simple_bind_s(ldap_username, password)
            return True
        except ldap.LDAPError as e:
            current_app.logger.error(e)
            return False

    def ad_recursive_groups(self, groupDN):
        """
        Recursively list groups belonging to a group. It will allow checking deep in the Active Directory
        whether a user is allowed to enter or not
        """
        LDAP_BASE_DN = Setting().get('ldap_base_dn')
        groupSearchFilter = "(&(objectcategory=group)(member=%s))" % ldap.filter.escape_filter_chars(
            groupDN)
        result = [groupDN]
        try:
            groups = self.ldap_search(groupSearchFilter, LDAP_BASE_DN)
            for group in groups:
                result += [group[0][0]]
                if 'memberOf' in group[0][1]:
                    for member in group[0][1]['memberOf']:
                        result += self.ad_recursive_groups(
                            member.decode("utf-8"))
            return result
        except ldap.LDAPError as e:
            current_app.logger.exception("Recursive AD Group search error")
            return result

    def is_validate(self, method, src_ip='', trust_user=False):
        """
        Validate user credential
        """
        role_name = 'User'

        if method == 'LOCAL':
            user_info = User.query.filter(
                User.username == self.username).first()

            if user_info:
                if trust_user or (user_info.password and self.check_password(
                        user_info.password)):
                    current_app.logger.info(
                        'User "{0}" logged in successfully. Authentication request from {1}'
                        .format(self.username, src_ip))
                    return True
                current_app.logger.error(
                    'User "{0}" inputted a wrong password. Authentication request from {1}'
                    .format(self.username, src_ip))
                return False

            current_app.logger.warning(
                'User "{0}" does not exist. Authentication request from {1}'.
                format(self.username, src_ip))
            return False

        if method == 'LDAP':
            LDAP_TYPE = Setting().get('ldap_type')
            LDAP_BASE_DN = Setting().get('ldap_base_dn')
            LDAP_FILTER_BASIC = Setting().get('ldap_filter_basic')
            LDAP_FILTER_USERNAME = Setting().get('ldap_filter_username')
            LDAP_FILTER_GROUP = Setting().get('ldap_filter_group')
            LDAP_FILTER_GROUPNAME = Setting().get('ldap_filter_groupname')
            LDAP_ADMIN_GROUP = Setting().get('ldap_admin_group')
            LDAP_OPERATOR_GROUP = Setting().get('ldap_operator_group')
            LDAP_USER_GROUP = Setting().get('ldap_user_group')
            LDAP_GROUP_SECURITY_ENABLED = Setting().get('ldap_sg_enabled')

            # validate AD user password
            if Setting().get('ldap_type') == 'ad' and not trust_user:
                ldap_username = "{0}@{1}".format(self.username,
                                                 Setting().get('ldap_domain'))
                if not self.ldap_auth(ldap_username, self.password):
                    current_app.logger.error(
                        'User "{0}" input a wrong LDAP password. Authentication request from {1}'
                        .format(self.username, src_ip))
                    return False

            searchFilter = "(&({0}={1}){2})".format(LDAP_FILTER_USERNAME,
                                                    self.username,
                                                    LDAP_FILTER_BASIC)
            current_app.logger.debug('Ldap searchFilter {0}'.format(searchFilter))

            ldap_result = self.ldap_search(searchFilter, LDAP_BASE_DN)
            current_app.logger.debug('Ldap search result: {0}'.format(ldap_result))

            if not ldap_result:
                current_app.logger.warning(
                    'LDAP User "{0}" does not exist. Authentication request from {1}'
                    .format(self.username, src_ip))
                return False
            else:
                try:
                    ldap_username = ldap.filter.escape_filter_chars(
                        ldap_result[0][0][0])

                    if Setting().get('ldap_type') != 'ad' and not trust_user:
                        # validate ldap user password
                        if not self.ldap_auth(ldap_username, self.password):
                            current_app.logger.error(
                                'User "{0}" input a wrong LDAP password. Authentication request from {1}'
                                .format(self.username, src_ip))
                            return False

                    # check if LDAP_GROUP_SECURITY_ENABLED is True
                    # user can be assigned to ADMIN or USER role.
                    if LDAP_GROUP_SECURITY_ENABLED:
                        try:
                            if LDAP_TYPE == 'ldap':
                                groupSearchFilter = "(&({0}={1}){2})".format(LDAP_FILTER_GROUPNAME, ldap_username, LDAP_FILTER_GROUP)
                                current_app.logger.debug('Ldap groupSearchFilter {0}'.format(groupSearchFilter))
                                if (self.ldap_search(groupSearchFilter,
                                                     LDAP_ADMIN_GROUP)):
                                    role_name = 'Administrator'
                                    current_app.logger.info(
                                        'User {0} is part of the "{1}" group that allows admin access to PowerDNS-Admin'
                                        .format(self.username,
                                                LDAP_ADMIN_GROUP))
                                elif (self.ldap_search(groupSearchFilter,
                                                       LDAP_OPERATOR_GROUP)):
                                    role_name = 'Operator'
                                    current_app.logger.info(
                                        'User {0} is part of the "{1}" group that allows operator access to PowerDNS-Admin'
                                        .format(self.username,
                                                LDAP_OPERATOR_GROUP))
                                elif (self.ldap_search(groupSearchFilter,
                                                       LDAP_USER_GROUP)):
                                    current_app.logger.info(
                                        'User {0} is part of the "{1}" group that allows user access to PowerDNS-Admin'
                                        .format(self.username,
                                                LDAP_USER_GROUP))
                                else:
                                    current_app.logger.error(
                                        'User {0} is not part of the "{1}", "{2}" or "{3}" groups that allow access to PowerDNS-Admin'
                                        .format(self.username,
                                                LDAP_ADMIN_GROUP,
                                                LDAP_OPERATOR_GROUP,
                                                LDAP_USER_GROUP))
                                    return False
                            elif LDAP_TYPE == 'ad':
                                user_ldap_groups = []
                                user_ad_member_of = ldap_result[0][0][1].get(
                                    'memberOf')

                                if not user_ad_member_of:
                                    current_app.logger.error(
                                        'User {0} does not belong to any group while LDAP_GROUP_SECURITY_ENABLED is ON'
                                        .format(self.username))
                                    return False

                                for group in [
                                        g.decode("utf-8")
                                        for g in user_ad_member_of
                                ]:
                                    user_ldap_groups += self.ad_recursive_groups(
                                        group)

                                if (LDAP_ADMIN_GROUP in user_ldap_groups):
                                    role_name = 'Administrator'
                                    current_app.logger.info(
                                        'User {0} is part of the "{1}" group that allows admin access to PowerDNS-Admin'
                                        .format(self.username,
                                                LDAP_ADMIN_GROUP))
                                elif (LDAP_OPERATOR_GROUP in user_ldap_groups):
                                    role_name = 'Operator'
                                    current_app.logger.info(
                                        'User {0} is part of the "{1}" group that allows operator access to PowerDNS-Admin'
                                        .format(self.username,
                                                LDAP_OPERATOR_GROUP))
                                elif (LDAP_USER_GROUP in user_ldap_groups):
                                    current_app.logger.info(
                                        'User {0} is part of the "{1}" group that allows user access to PowerDNS-Admin'
                                        .format(self.username,
                                                LDAP_USER_GROUP))
                                else:
                                    current_app.logger.error(
                                        'User {0} is not part of the "{1}", "{2}" or "{3}" groups that allow access to PowerDNS-Admin'
                                        .format(self.username,
                                                LDAP_ADMIN_GROUP,
                                                LDAP_OPERATOR_GROUP,
                                                LDAP_USER_GROUP))
                                    return False
                            else:
                                current_app.logger.error('Invalid LDAP type')
                                return False
                        except Exception as e:
                            current_app.logger.error(
                                'LDAP group lookup for user "{0}" has failed. Authentication request from {1}'
                                .format(self.username, src_ip))
                            current_app.logger.debug(traceback.format_exc())
                            return False

                except Exception as e:
                    current_app.logger.error('Wrong LDAP configuration. {0}'.format(e))
                    current_app.logger.debug(traceback.format_exc())
                    return False

            # create user if not exist in the db
            if not User.query.filter(User.username == self.username).first():
                self.firstname = self.username
                self.lastname = ''
                try:
                    # try to get user's firstname, lastname and email address from LDAP attributes
                    if LDAP_TYPE == 'ldap':
                        self.firstname = ldap_result[0][0][1]['givenName'][
                            0].decode("utf-8")
                        self.lastname = ldap_result[0][0][1]['sn'][0].decode(
                            "utf-8")
                        self.email = ldap_result[0][0][1]['mail'][0].decode(
                            "utf-8")
                    elif LDAP_TYPE == 'ad':
                        self.firstname = ldap_result[0][0][1]['name'][
                            0].decode("utf-8")
                        self.email = ldap_result[0][0][1]['userPrincipalName'][
                            0].decode("utf-8")
                except Exception as e:
                    current_app.logger.warning(
                        "Reading ldap data threw an exception {0}".format(e))
                    current_app.logger.debug(traceback.format_exc())

                # first register user will be in Administrator role
                if User.query.count() == 0:
                    self.role_id = Role.query.filter_by(
                        name='Administrator').first().id
                else:
                    self.role_id = Role.query.filter_by(
                        name=role_name).first().id

                self.create_user()
                current_app.logger.info('Created user "{0}" in the DB'.format(
                    self.username))

            # user already exists in database, set their role based on group membership (if enabled)
            if LDAP_GROUP_SECURITY_ENABLED:
                self.set_role(role_name)

            return True
        else:
            current_app.logger.error('Unsupported authentication method')
            return False

    def is_user(self):
        from ..models.role import Role
        User_role_id= Role.query.filter_by(name="User").first().id
        if (self.role_id==User_role_id):
            return True
        return False

    def is_authenticate(self):
        """
        Check if a (type) user has access to at least one domain
        """
        if self.is_user() and self.get_user_domains() == []:
            admins = User.query.filter(User.role_id == 1)
            admin_email = None
            for admin in admins:
                if admin.email:  #admin has an active email
                    admin_email = admin.email
                    break
            return {'auth': False, 'admin_email': admin_email}

        return {'auth': True, 'admin_email': None}

    def create_user(self):
        """
        If user logged in successfully via LDAP in the first time
        We will create a local user (in DB) in order to manage user
        profile such as name, roles,...
        """

        # Set an invalid password hash for non local users
        self.password = '*'

        db.session.add(self)
        db.session.commit()

    def create_local_user(self):
        """
        Create local user witch stores username / password in the DB
        """
        # check if username existed
        user = User.query.filter(User.username == self.username).first()
        if user:
            return {'status': False, 'msg': 'Username is already in use'}

        # check if email existed
        user = User.query.filter(User.email == self.email).first()
        if user:
            return {'status': False, 'msg': 'Email address is already in use'}

        # first register user will be in Administrator role
        if self.role_id is None:
            self.role_id = Role.query.filter_by(name='User').first().id
        if User.query.count() == 0:
            self.role_id = Role.query.filter_by(
                name='Administrator').first().id

        self.password = self.get_hashed_password(
            self.plain_text_password) if self.plain_text_password else '*'

        if self.password and self.password != '*':
            self.password = self.password.decode("utf-8")

        db.session.add(self)
        db.session.commit()
        return {'status': True, 'msg': 'Created user successfully'}

    def update_local_user(self):
        """
        Update local user
        """
        # Sanity check - account name
        if self.username == "":
            return {'status': False, 'msg': 'No user name specified'}

        # read user and check that it exists
        user = User.query.filter(User.username == self.username).first()
        if not user:
            return {'status': False, 'msg': 'User does not exist'}

        # check if new email exists (only if changed)
        if user.email != self.email:
            checkuser = User.query.filter(User.email == self.email).first()
            if checkuser:
                return {
                    'status': False,
                    'msg': 'New email address is already in use'
                }

        user.firstname = self.firstname
        user.lastname = self.lastname
        user.email = self.email

        # store new password hash (only if changed)
        if self.plain_text_password:
            user.password = self.get_hashed_password(
                self.plain_text_password).decode("utf-8")

        db.session.commit()
        return {'status': True, 'msg': 'User updated successfully'}

    def update_profile(self, enable_otp=None):
        """
        Update user profile
        """
        user = User.query.filter(User.username == self.username).first()
        if not user:
            return False

        user.firstname = self.firstname if self.firstname else user.firstname
        user.lastname = self.lastname if self.lastname else user.lastname
        user.password = self.get_hashed_password(
            self.plain_text_password).decode(
                "utf-8") if self.plain_text_password else user.password

        if self.email:
            # Can not update to a new email that
            # already been used.
            existing_email = User.query.filter(
                User.email == self.email,
                User.username != self.username).first()
            if existing_email:
                return False
            # If need to verify new email,
            # update the "confirmed" status.
            if user.email != self.email:
                user.email = self.email
                if Setting().get('verify_user_email'):
                    user.confirmed = 0

        if enable_otp is not None:
            user.otp_secret = ""

        if enable_otp == True:
            # generate the opt secret key
            user.otp_secret = base64.b32encode(os.urandom(10)).decode('utf-8')

        try:
            db.session.add(user)
            db.session.commit()
            return True
        except Exception:
            db.session.rollback()
            return False

    def update_confirmed(self, confirmed):
        """
        Update user email confirmation status
        """
        self.confirmed = confirmed
        db.session.commit()

    def get_domains(self):
        """
        Get list of domains which the user is granted to have
        access.

        Note: This doesn't include the permission granting from Account
        which user belong to
        """
        return self.get_domain_query().all()

    def get_user_domains(self):
        from ..models.base import db
        from .account import Account
        from .domain import Domain
        from .account_user import AccountUser
        from .domain_user import DomainUser

        domains = db.session.query(Domain) \
        .outerjoin(DomainUser, Domain.id == DomainUser.domain_id) \
        .outerjoin(Account, Domain.account_id == Account.id) \
        .outerjoin(AccountUser, Account.id == AccountUser.account_id) \
        .filter(
                db.or_(
                DomainUser.user_id == self.id,
                AccountUser.user_id == self.id
                )).all()
        return domains

    def delete(self):
        """
        Delete a user
        """
        # revoke all user privileges first
        self.revoke_privilege()

        try:
            User.query.filter(User.username == self.username).delete()
            db.session.commit()
            return True
        except Exception as e:
            db.session.rollback()
            current_app.logger.error('Cannot delete user {0} from DB. DETAIL: {1}'.format(
                self.username, e))
            return False

    def revoke_privilege(self, update_user=False):
        """
        Revoke all privileges from a user
        """
        user = User.query.filter(User.username == self.username).first()

        if user:
            user_id = user.id
            try:
                DomainUser.query.filter(DomainUser.user_id == user_id).delete()
                if (update_user)==True:
                    AccountUser.query.filter(AccountUser.user_id == user_id).delete()
                db.session.commit()
                return True
            except Exception as e:
                db.session.rollback()
                current_app.logger.error(
                    'Cannot revoke user {0} privileges. DETAIL: {1}'.format(
                        self.username, e))
                return False
        return False

    def set_role(self, role_name):
        role = Role.query.filter(Role.name == role_name).first()
        if role:
            user = User.query.filter(User.username == self.username).first()
            user.role_id = role.id
            db.session.commit()
            return {'status': True, 'msg': 'Set user role successfully'}
        else:
            return {'status': False, 'msg': 'Role does not exist'}

    @orm.reconstructor
    def set_account(self):
        self.accounts = self.get_accounts()

    def get_accounts(self):
        """
        Get accounts associated with this user
        """
        from .account import Account
        from .account_user import AccountUser
        accounts = []
        query = db.session\
            .query(
                AccountUser,
                Account)\
            .filter(self.id == AccountUser.user_id)\
            .filter(Account.id == AccountUser.account_id)\
            .all()
        for q in query:
            accounts.append(q[1])
        return accounts

<<<<<<< HEAD
    def get_user_domains(self):
        """
        Get query for domain to which the user has access permission.
        This includes direct domain permission AND permission through
        account membership
        """
        from .domain import Domain
        from .account import Account
        from .account_user import AccountUser
        domains = db.session.query(Domain) \
            .outerjoin(DomainUser, Domain.id == DomainUser.domain_id) \
            .outerjoin(Account, Domain.account_id == Account.id) \
            .outerjoin(AccountUser, Account.id == AccountUser.account_id) \
            .filter(
                db.or_(
                    DomainUser.user_id == self.id,
                    AccountUser.user_id == self.id
                )).all()
        return domains
=======

    def read_entitlements(self, key):
        """
        Get entitlements from ldap server associated with this user
        """
        LDAP_BASE_DN = Setting().get('ldap_base_dn')
        LDAP_FILTER_USERNAME = Setting().get('ldap_filter_username')
        LDAP_FILTER_BASIC = Setting().get('ldap_filter_basic')
        searchFilter = "(&({0}={1}){2})".format(LDAP_FILTER_USERNAME,
                                                        self.username,
                                                        LDAP_FILTER_BASIC)
        current_app.logger.debug('Ldap searchFilter {0}'.format(searchFilter))
        ldap_result = self.ldap_search(searchFilter, LDAP_BASE_DN, [key])
        current_app.logger.debug('Ldap search result: {0}'.format(ldap_result))
        entitlements=[]
        if ldap_result:
            dict=ldap_result[0][0][1]
            if len(dict)!=0:
                for entitlement in dict[key]:
                    entitlements.append(entitlement.decode("utf-8"))
            else:
                e="Not found value in the autoprovisioning attribute field "
                current_app.logger.warning("Cannot apply autoprovisioning on user: {}".format(e))
        return entitlements

    def updateUser(self, Entitlements):
        """
        Update user associations based on ldap attribute
        """
        entitlements= getCorrectEntitlements(Entitlements)
        if len(entitlements)!=0:
            self.revoke_privilege(True)
            for entitlement in entitlements:
                arguments=entitlement.split(':')
                entArgs=arguments[arguments.index('powerdns-admin')+1:]
                role= entArgs[0]
                self.set_role(role)
                if (role=="User") and len(entArgs)>1:
                    current_domains=getUserInfo(self.get_user_domains())
                    current_accounts=getUserInfo(self.get_accounts())
                    domain=entArgs[1]
                    self.addMissingDomain(domain, current_domains)
                    if len(entArgs)>2:
                        account=entArgs[2]
                        self.addMissingAccount(account, current_accounts)

    def addMissingDomain(self, autoprovision_domain, current_domains):
        """
        Add domain gathered by autoprovisioning to the current domains list of a user
        """
        from ..models.domain import Domain
        user = db.session.query(User).filter(User.username == self.username).first()
        if autoprovision_domain not in current_domains:
            domain= db.session.query(Domain).filter(Domain.name == autoprovision_domain).first()
            if domain!=None:
                domain.add_user(user)

    def addMissingAccount(self, autoprovision_account, current_accounts):
        """
        Add account gathered by autoprovisioning to the current accounts list of a user
        """
        from ..models.account import Account
        user = db.session.query(User).filter(User.username == self.username).first()
        if autoprovision_account not in current_accounts:
            account= db.session.query(Account).filter(Account.name == autoprovision_account).first()
            if account!=None:
                account.add_user(user)

def getCorrectEntitlements(Entitlements):
    """
    Gather a list of valid records from the ldap attribute given
    """
    from ..models.role import Role
    urn_value=Setting().get('urn_value')
    urnArgs=[x.lower() for x in urn_value.split(':')]
    entitlements=[]
    for Entitlement in Entitlements:
        arguments=Entitlement.split(':')

        if ('powerdns-admin' in arguments):
            prefix=arguments[0:arguments.index('powerdns-admin')]
            prefix=[x.lower() for x in prefix]
            if (prefix!=urnArgs):
                e= "Typo in first part of urn value"
                current_app.logger.warning("Cannot apply autoprovisioning on user: {}".format(e))
                continue

        else:
            e="Entry not a PowerDNS-Admin record"
            current_app.logger.warning("Cannot apply autoprovisioning on user: {}".format(e))
            continue

        if len(arguments)<=len(urnArgs)+1: #prefix:powerdns-admin
            e="No value given after the prefix"
            current_app.logger.warning("Cannot apply autoprovisioning on user: {}".format(e))
            continue

        entArgs=arguments[arguments.index('powerdns-admin')+1:]
        role=entArgs[0]
        roles= Role.query.all()
        role_names=get_role_names(roles)

        if role not in role_names:
            e="Role given by entry not a role availabe in PowerDNS-Admin. Check for spelling errors"
            current_app.logger.warning("Cannot apply autoprovisioning on user: {}".format(e))
            continue

        if len(entArgs)>1:
            if (role!="User"):
                e="Too many arguments for Admin or Operator"
                current_app.logger.warning("Cannot apply autoprovisioning on user: {}".format(e))
                continue
            else:
                if len(entArgs)<=3:
                    if entArgs[1] and not checkIfDomainExists(entArgs[1]):
                        continue
                    if len(entArgs)==3:
                        if entArgs[2] and not checkIfAccountExists(entArgs[2]):
                            continue
                else:
                    e="Too many arguments"
                    current_app.logger.warning("Cannot apply autoprovisioning on user: {}".format(e))
                    continue

        entitlements.append(Entitlement)

    return entitlements


def checkIfDomainExists(domainName):
    from ..models.domain import Domain
    domain= db.session.query(Domain).filter(Domain.name == domainName)
    if len(domain.all())==0:
        e= domainName + " is not found in the database"
        current_app.logger.warning("Cannot apply autoprovisioning on user: {}".format(e))
        return False
    return True

def checkIfAccountExists(accountName):
    from ..models.account import Account
    account= db.session.query(Account).filter(Account.name == accountName)
    if len(account.all())==0:
        e= accountName + " is not found in the database"
        current_app.logger.warning("Cannot apply autoprovisioning on user: {}".format(e))
        return False
    return True

def get_role_names(roles):
    """
    returns all the roles available in database in string format
    """
    roles_list=[]
    for role in roles:
        roles_list.append(role.name) 
    return roles_list
    
def getUserInfo(DomainsOrAccounts):
    current=[]
    for DomainOrAccount in DomainsOrAccounts:
        current.append(DomainOrAccount.name)
    return current

        
>>>>>>> 993e02b6
<|MERGE_RESOLUTION|>--- conflicted
+++ resolved
@@ -655,28 +655,6 @@
             accounts.append(q[1])
         return accounts
 
-<<<<<<< HEAD
-    def get_user_domains(self):
-        """
-        Get query for domain to which the user has access permission.
-        This includes direct domain permission AND permission through
-        account membership
-        """
-        from .domain import Domain
-        from .account import Account
-        from .account_user import AccountUser
-        domains = db.session.query(Domain) \
-            .outerjoin(DomainUser, Domain.id == DomainUser.domain_id) \
-            .outerjoin(Account, Domain.account_id == Account.id) \
-            .outerjoin(AccountUser, Account.id == AccountUser.account_id) \
-            .filter(
-                db.or_(
-                    DomainUser.user_id == self.id,
-                    AccountUser.user_id == self.id
-                )).all()
-        return domains
-=======
-
     def read_entitlements(self, key):
         """
         Get entitlements from ldap server associated with this user
@@ -836,7 +814,4 @@
     current=[]
     for DomainOrAccount in DomainsOrAccounts:
         current.append(DomainOrAccount.name)
-    return current
-
-        
->>>>>>> 993e02b6
+    return current