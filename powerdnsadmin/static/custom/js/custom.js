var dnssecKeyList = []

var csrf_token = "{{ csrf_token() }}";

$.ajaxSetup({
    beforeSend: function(xhr, settings) {
        if (!/^(GET|HEAD|OPTIONS|TRACE)$/i.test(settings.type) && !this.crossDomain) {
            xhr.setRequestHeader("X-CSRFToken", csrf_token);
        }
    }
});

function applyChanges(data, url, showResult, refreshPage, csrf_token) {
    $.ajax({
        type : "POST",
        url : url,
        data : JSON.stringify(data), // now data come in this function
        contentType : "application/json; charset=utf-8",
        dataType : "json",
        headers: { 'X-CSRFToken': csrf_token }, // Add the CSRF token to the request header
        success : function(data, status, jqXHR) {
            console.log("Applied changes successfully.");
            console.log(data);
            if (showResult) {
                showSuccessModal(data['msg'] || "Applied changes successfully");
            }
            if (refreshPage) {
                location.reload(true);
            }
        },

        error : function(jqXHR, status) {
            console.log(jqXHR);
            var responseJson = JSON.parse(jqXHR.responseText);
            showErrorModal(responseJson['msg']);
        }
    });
}

function applyRecordChanges(data, domain, csrf_token) {
    $.ajax({
<<<<<<< HEAD
        type: "POST",
        url: $SCRIPT_ROOT + '/domain/' + domain + '/apply',
        data: JSON.stringify(data), // now data come in this function
        contentType: "application/json; charset=utf-8",
        dataType: "json",
        headers: { 'X-CSRFToken': csrf_token }, // Add the CSRF token to the request header
        success: function (data, status, jqXHR) {
            // update Apply button value
            $.getJSON($SCRIPT_ROOT + '/domain/' + domain + '/info', function (data) {
=======
        type : "POST",
        url : $SCRIPT_ROOT + '/domain/' + encodeURIComponent(domain) + '/apply',
        data : JSON.stringify(data),// now data come in this function
        contentType : "application/json; charset=utf-8",
        crossDomain : true,
        dataType : "json",
        success : function(data, status, jqXHR) {
            // update Apply button value
            $.getJSON($SCRIPT_ROOT + '/domain/' + encodeURIComponent(domain) + '/info', function(data) {
>>>>>>> ddb3151b
                $(".button_apply_changes").val(data['serial']);
            });

            console.log("Applied changes successfully.")
            showSuccessModal("Applied changes successfully. Window will automatically reload in 2 seconds.");
            setTimeout(() => { window.location.reload() }, 2000);
        },

        error: function (jqXHR, status) {
            console.log(jqXHR);
            var responseJson = JSON.parse(jqXHR.responseText);
            showErrorModal(responseJson['msg']);
        }
    });
}


function getTableData(table) {
    // reformat - pretty format
    var records = []
    table.rows().every(function() {
        var r = this.data();
        var record = {}
        record["record_name"] = r[0].trim();
        record["record_type"] = r[1].trim();
        record["record_status"] = r[2].trim();
        record["record_ttl"] = r[3].trim();
        record["record_data"] = convertHTMLEntityToText(r[4].trim());
        record["record_comment"] = convertHTMLEntityToText(r[5].trim());
        records.push(record);
    });
    return records
}

function convertHTMLEntityToText(htmlEntity) {
    return $('<textarea />').html(htmlEntity).text();
}

function saveRow(oTable, nRow) {

    var status = 'Disabled';
    var jqInputs = $(oTable.row(nRow).node()).find("input");
    var jqSelect = $(oTable.row(nRow).node()).find("select");

    if (jqSelect[1].value == 'false') {
        status = 'Active';
    }

    oTable.cell(nRow,0).data(jqInputs[0].value);
    oTable.cell(nRow,1).data(jqSelect[0].value);
    oTable.cell(nRow,2).data(status);
    oTable.cell(nRow,3).data(jqSelect[2].value);
    oTable.cell(nRow,4).data(jqInputs[1].value);
    oTable.cell(nRow,5).data(jqInputs[2].value);

    var record = jqInputs[0].value;
    var button_edit = "<button type=\"button\" class=\"btn btn-warning button_edit\" id=\"" + record +  "\">Edit&nbsp;<i class=\"fa fa-edit\"></i></button>"
    var button_delete = "<button type=\"button\" class=\"btn btn-danger button_delete\" id=\"" + record +  "\">Delete&nbsp;<i class=\"fa fa-trash\"></i></button>"

    oTable.cell(nRow,6).data(button_edit);
    oTable.cell(nRow,7).data(button_delete);

    oTable.draw();
}

function restoreRow(oTable, nRow) {
    var aData = oTable.row(nRow).data();
    oTable.row(nRow).data(aData);
    oTable.draw();
}

function sec2str(t){
    var d = Math.floor(t/86400),
        h = Math.floor(t/3600) % 24,
        m = Math.floor(t/60) % 60,
        s = t % 60;
    return (d>0?d+' days ':'')+(h>0?h+' hours ':'')+(m>0?m+' minutes ':'')+(s>0?s+' seconds':'');
}

function editRow(oTable, nRow) {
    var isDisabled = 'true';
    var aData = oTable.row(nRow).data();
    var jqTds = oTable.cells(nRow,'').nodes();
    var record_types = "";
    var ttl_opts = "";
    var ttl_not_found = true;
    for(var i = 0; i < records_allow_edit.length; i++) {
        var record_type = records_allow_edit[i];
        record_types += "<option value=\"" + record_type + "\">" + record_type + "</option>";
    }
    for(var i = 0; i < ttl_options.length; i++) {
        ttl_opts += "<option value=\"" + ttl_options[i][0] + "\">" + ttl_options[i][1] + "</option>";
        if (ttl_options[i][0] == aData[3]) {
          ttl_not_found = false;
        }
    }
    if (ttl_not_found) {
      ttl_opts += "<option value=\"" + aData[3] + "\">" + sec2str(aData[3]) + "</option>";
    }
    jqTds[0].innerHTML = '<input type="text" id="edit-row-focus" class="form-control input-small" value="' + aData[0] + '">';
    jqTds[1].innerHTML = '<select class="form-control" id="record_type" name="record_type" value="' + aData[1]  + '">' + record_types + '</select>';
    jqTds[2].innerHTML = '<select class="form-control" id="record_status" name="record_status" value="' + aData[2]  + '"><option value="false">Active</option><option value="true">Disabled</option></select>';
    jqTds[3].innerHTML = '<select class="form-control" id="record_ttl" name="record_ttl" value="' + aData[3]  + '">' + ttl_opts + '</select>';
    jqTds[4].innerHTML = '<input type="text" style="display:table-cell; width:100% !important" id="current_edit_record_data" name="current_edit_record_data" class="form-control input-small advance-data" value="' + aData[4].replace(/\"/g,"&quot;") + '">';
    jqTds[5].innerHTML = '<input type="text" style="display:table-cell; width:100% !important" id="record_comment" name="record_comment" class="form-control input-small advance-data" value="' + aData[5].replace(/\"/g, "&quot;") + '">';
    jqTds[6].innerHTML = '<button type="button" class="btn btn-primary button_save">Save</button>';
    jqTds[7].innerHTML = '<button type="button" class="btn btn-primary button_cancel">Cancel</button>';

    // set current value of dropdown column
    if (aData[2] == 'Active'){
        isDisabled = 'false';
    }

    SelectElement('record_type', aData[1]);
    SelectElement('record_status', isDisabled);
    SelectElement('record_ttl', aData[3]);
}

function SelectElement(elementID, valueToSelect)
{
    var element = document.getElementById(elementID);
    element.value = valueToSelect;
}

function enable_dns_sec(url, csrf_token) {
  $.post(url, {'_csrf_token': csrf_token}, function(data) {
      var modal = $("#modal_dnssec_info");

      if (data['status'] == 'error'){
          modal.find('.modal-body p').text(data['msg']);
      }
      else {
        modal.modal('hide');
        //location.reload();
        window.location.reload(true);
      }
  }, 'json')
}

function getdnssec(url, domain){

    $.getJSON(url, function(data) {
        var dnssec_footer = '';
        var modal = $("#modal_dnssec_info");

        if (data['status'] == 'error'){
            modal.find('.modal-body p').text(data['msg']);
        }
        else {
            var dnssec_msg = '';
            var dnssec = data['dnssec'];

            if (dnssec.length == 0 && parseFloat(PDNS_VERSION) >= 4.1) {
              dnssec_msg = '<h3>DNSSEC is disabled. Click on Enable to activate it.';
              modal.find('.modal-body p').html(dnssec_msg);
              dnssec_footer = '<button type="button" class="btn btn-success button_dnssec_enable pull-left" id="'+domain+'">Enable</button><button type="button" class="btn btn-default pull-right" data-dismiss="modal">Cancel</button>';
              modal.find('.modal-footer ').html(dnssec_footer);
            }
            else {
                if (parseFloat(PDNS_VERSION) >= 4.1) {
                  dnssec_footer = '<button type="button" class="btn btn-danger button_dnssec_disable pull-left" id="'+domain+'">Disable DNSSEC</button><button type="button" class="btn btn-default pull-right" data-dismiss="modal">Close</button>';
                  modal.find('.modal-footer ').html(dnssec_footer);
                }
                for (var i = 0; i < dnssec.length; i++) {
                  if (dnssec[i]['active']){
                      dnssec_msg += '<form>'+
                      '<h3><strong>'+dnssec[i]['keytype']+'</strong></h3>'+
                      '<strong>DNSKEY</strong>'+
                      '<input class="form-control" autocomplete="off" type="text" readonly="true" value="'+dnssec[i]['dnskey']+'">'+
                      '</form>'+
                      '<br/>';
                      if(dnssec[i]['ds']){
                          var dsList = dnssec[i]['ds'];
                          dnssec_msg += '<strong>DS</strong>';
                          for (var j = 0; j < dsList.length; j++){
                              dnssec_msg += '<input class="form-control" autocomplete="off" type="text" readonly="true" value="'+dsList[j]+'">';
                          }
                      }
                      dnssec_msg += '</form>';
                  }
              }
            }
            modal.find('.modal-body p').html(dnssec_msg);
        }
        modal.modal('show');
    });
}

function reload_domains(url) {
  $.getJSON(url, function(data) {
    $('#modal_bg_reload_content').html("<i class=\"fa fa-check\"></i> Finished: " + data['result']['msg']);
  })
}


// pretty JSON
json_library = {
    replacer: function (match, pIndent, pKey, pVal, pEnd) {
        var key = '<span class=json-key>';
        var val = '<span class=json-value>';
        var str = '<span class=json-string>';
        var r = pIndent || '';
        if (pKey) {
            // r = r + key + pKey.replace(/[": ]/g, '') + '</span>: ';
            // Keep the quote in the key
            r = r + key + pKey.replace(/":/, '"') + '</span>: ';
        }
        if (pVal) {
            r = r + (pVal[0] == '"' ? str : val) + pVal + '</span>';
        }
        return r + (pEnd || '');
    },
    prettyPrint: function (obj) {
        obj = obj.replace(/u'/g, "\'").replace(/'/g, "\"").replace(/(False|None)/g, "\"$1\"");
        var jsonData = JSON.parse(obj);
        // var jsonLine = /^( *)("[\w]+": )?("[^"]*"|[\w.+-]*)?([,[{])?$/mg;
        // The new regex to handle case value is an empty list [] or dict {}
        var jsonLine = /^( *)("[\w]+": )?("[^"]*"|[\w.+-]*)?([,[{])?/mg;
        return JSON.stringify(jsonData, null, 3)
            .replace(/&/g, '&amp;').replace(/\\"/g, '&quot;')
            .replace(/</g, '&lt;').replace(/>/g, '&gt;')
            .replace(jsonLine, json_library.replacer);
    }
};

// set count down in second on an element
function timer(elToUpdate, maxTime) {
    elToUpdate.text(maxTime + "s");

    var interval = setInterval(function () {
        if (maxTime > 0) {
            maxTime--;
            elToUpdate.text(maxTime + "s");
        }
        else {
            clearInterval(interval);
        }
    }, 1000);

    return interval;
}

// copy otp secret code to clipboard
function copy_otp_secret_to_clipboard() {
    var copyBox = document.getElementById("otp_secret");
    copyBox.select();
    copyBox.setSelectionRange(0, 99999); /* For mobile devices */
    navigator.clipboard.writeText(copyBox.value);
    $("#copy_tooltip").css("visibility", "visible");
    setTimeout(function(){ $("#copy_tooltip").css("visibility", "collapse"); }, 2000);
  }

// Side menu nav bar active selection
/** add active class and stay opened when selected */

// for sidebar menu entirely but not cover treeview
$('ul.nav-sidebar a').filter(function() {
    return this.href == window.location.href.split('?')[0];
}).addClass('active');

// for treeview
$('ul.nav-treeview a').filter(function() {
    return this.href == window.location.href.split('?')[0];
}).parentsUntil(".nav-sidebar > .nav-treeview").addClass('menu-open').prev('a').addClass('active');<|MERGE_RESOLUTION|>--- conflicted
+++ resolved
@@ -39,17 +39,6 @@
 
 function applyRecordChanges(data, domain, csrf_token) {
     $.ajax({
-<<<<<<< HEAD
-        type: "POST",
-        url: $SCRIPT_ROOT + '/domain/' + domain + '/apply',
-        data: JSON.stringify(data), // now data come in this function
-        contentType: "application/json; charset=utf-8",
-        dataType: "json",
-        headers: { 'X-CSRFToken': csrf_token }, // Add the CSRF token to the request header
-        success: function (data, status, jqXHR) {
-            // update Apply button value
-            $.getJSON($SCRIPT_ROOT + '/domain/' + domain + '/info', function (data) {
-=======
         type : "POST",
         url : $SCRIPT_ROOT + '/domain/' + encodeURIComponent(domain) + '/apply',
         data : JSON.stringify(data),// now data come in this function
@@ -59,7 +48,6 @@
         success : function(data, status, jqXHR) {
             // update Apply button value
             $.getJSON($SCRIPT_ROOT + '/domain/' + encodeURIComponent(domain) + '/info', function(data) {
->>>>>>> ddb3151b
                 $(".button_apply_changes").val(data['serial']);
             });
 
