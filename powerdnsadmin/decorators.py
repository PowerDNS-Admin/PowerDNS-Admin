--- conflicted
+++ resolved
@@ -5,13 +5,9 @@
 from flask_login import current_user
 
 from .models import User, ApiKey, Setting, Domain, Setting
-<<<<<<< HEAD
 from .lib.errors import RequestIsNotJSON, NotEnoughPrivileges, RecordTTLNotAllowed, RecordTypeNotAllowed
-from .lib.errors import DomainAccessForbidden
-=======
-from .lib.errors import RequestIsNotJSON, NotEnoughPrivileges
 from .lib.errors import DomainAccessForbidden, DomainOverrideForbidden
->>>>>>> bf83e68a
+
 
 def admin_role_required(f):
     """
