<!DOCTYPE html>
<html>
<head>
  {% block head %}
  <meta charset="utf-8">
  <meta http-equiv="X-UA-Compatible" content="IE=edge">
  <link rel="icon" href="{{ url_for('static', filename='img/favicon.png') }}">
  {% block title %}<title>{{ SITE_NAME }}</title>{% endblock %}
  <!--  Get Google Fonts we like -->
  {% if OFFLINE_MODE %}
  <link rel="stylesheet" href="{{ url_for('static', filename='assets/css/source_sans_pro.css') }}">
  <link rel="stylesheet" href="{{ url_for('static', filename='assets/css/roboto_mono.css') }}">
  {% else %}
  <link rel="stylesheet" href="//fonts.googleapis.com/css?family=Source+Sans+Pro:300,400,600,700,300italic,400italic,600italic">
  <link rel="stylesheet" href="//fonts.googleapis.com/css?family=Roboto+Mono:400,300,700">
  {% endif %}
  <!-- Tell the browser to be responsive to screen width -->
  <meta content="width=device-width, initial-scale=1, maximum-scale=1, user-scalable=no" name="viewport">
  {% assets "css_main" -%}
      <link rel="stylesheet" href="{{ ASSET_URL }}">
  {%- endassets %}
  <!-- HTML5 Shim and Respond.js IE8 support of HTML5 elements and media queries -->
  <!-- WARNING: Respond.js doesn't work if you view the page via file:// -->
  <!--[if lt IE 9]>
  <script src="https://oss.maxcdn.com/html5shiv/3.7.3/html5shiv.min.js"></script>
  <script src="https://oss.maxcdn.com/respond/1.4.2/respond.min.js"></script>
  <![endif]-->
  {% endblock %}
</head>
<body class="hold-transition skin-blue sidebar-mini {% if not SETTING.get('fullscreen_layout') %}layout-boxed{% endif %}">
  {% if OFFLINE_MODE %}
<<<<<<< HEAD
  {% set gravatar_url = "{{ url_for('static', filename='img/gravatar.png') }}" %}
  {% else %}
=======
  {% set gravatar_url = "/static/img/gravatar.png" %}
  {% elif current_user.email is defined %}
>>>>>>> 5ac126f3
  {% set gravatar_url = current_user.email|email_to_gravatar_url(size=80) %}
  {% endif %}
<div class="wrapper">
  {% block pageheader %}
  <header class="main-header">
    <!-- Logo -->
    <a href="{{ url_for('index.index') }}" class="logo">
      <!-- mini logo for sidebar mini 50x50 pixels -->
      <span class="logo-mini"><b>PD</b>A</span>
      <!-- logo for regular state and mobile devices -->
      <span class="logo-lg"><b>PowerDNS</b>-Admin</span>
    </a>
    <!-- Header Navbar: style can be found in header.less -->
    <nav class="navbar navbar-static-top">
      <!-- Sidebar toggle button-->
      <a href="#" class="sidebar-toggle" data-toggle="push-menu" role="button">
        <span class="sr-only">Toggle navigation</span>
      </a>

      <div class="navbar-custom-menu">
        {% if current_user.id is defined %}
        <ul class="nav navbar-nav">
          <!-- User Account: style can be found in dropdown.less -->
          <li class="dropdown user user-menu">
            <a href="#" class="dropdown-toggle" data-toggle="dropdown">
              <img src="{{ gravatar_url }}" class="user-image {{ 'offline' if OFFLINE_MODE }}" alt="User Image"/>
              <span class="hidden-xs">
                {{ current_user.firstname }}
              </span>
            </a>
            <ul class="dropdown-menu">
                <li class="user-header">
                  <img src="{{ gravatar_url }}" class="img-circle {{ 'offline' if OFFLINE_MODE }}" alt="User Image"/>
                  <p>
                    {{ current_user.firstname }} {{ current_user.lastname }}
                    <small>{{ current_user.role.name }}</small>
                  </p>
                </li>

              <!-- Menu Footer-->
              <li class="user-footer">
                <div class="pull-left">
                  <a href="{{ url_for('user.profile') }}" class="btn btn-flat btn-primary">My Profile</a>
                </div>
                <div class="pull-right">
                  <a href="{{ url_for('index.logout') }}" class="btn btn-flat btn-warning">Log out</a>
                </div>
              </li>
            </ul>
          </li>
        </ul>
        {% endif %}
      </div>
    </nav>
  </header>
  {% endblock %}
  <!-- Left side column. contains the logo and sidebar -->
  <aside class="main-sidebar">
    <!-- sidebar: style can be found in sidebar.less -->
    <section class="sidebar">
    {% if current_user.id is defined %}
      <div class="user-panel">
        <div class="pull-left image">
          <img src="{{ gravatar_url }}" class="img-circle" alt="User Image"/>
        </div>
        <div class="pull-left info">
          <p>{{ current_user.firstname }} {{ current_user.lastname }}</p>
          <a href="#"><i class="fa fa-circle text-success"></i> Logged In</a>
        </div>
      </div>
      <!-- sidebar menu: : style can be found in sidebar.less -->
      <ul class="sidebar-menu" data-widget="tree">
        <li class="header">USER ACTIONS</li>
        <li class="{{ 'active' if active_page == 'dashboard' else '' }}">
          <a href="{{ url_for('dashboard.dashboard') }}"><i class="fa fa-dashboard"></i> <span>Dashboard</span></a>
        </li>
        {% if SETTING.get('allow_user_create_domain') or current_user.role.name in ['Administrator', 'Operator'] %}
        <li class="{{ 'active' if active_page == 'new_domain' else '' }}">
          <a href="{{ url_for('domain.add') }}"><i class="fa fa-plus"></i> <span>New Domain</span></a>
        </li>
        {% endif %}
        {% if current_user.role.name in ['Administrator', 'Operator'] %}
        <li class="header">ADMINISTRATION</li>
        <li class="{{ 'active' if active_page == 'admin_console' else '' }}">
          <a href="{{ url_for('admin.pdns_stats') }}"><i class="fa fa-info-circle"></i> <span>PDNS</span></a>
        </li>
        <li class="{{ 'active' if active_page == 'admin_global_search' else '' }}">
          <a href="{{ url_for('admin.global_search') }}"><i class="fa fa-search"></i> <span>Global Search</span></a>
        </li>
        <li class="{{ 'active' if active_page == 'admin_history' else '' }}">
          <a href="{{ url_for('admin.history') }}"><i class="fa fa-calendar"></i> <span>History</span></a>
        </li>
        <li class="{{ 'active' if active_page == 'admin_domain_template' else '' }}">
          <a href="{{ url_for('admin.templates') }}"><i class="fa fa-clone"></i> <span>Domain Templates</span></a>
        </li>
        <li class="{{ 'active' if active_page == 'admin_accounts' else '' }}">
          <a href="{{ url_for('admin.manage_account') }}"><i class="fa fa-industry"></i> <span>Accounts</span></a>
        </li>
        <li class="{{ 'active' if active_page == 'admin_users' else '' }}">
          <a href="{{ url_for('admin.manage_user') }}"><i class="fa fa-users"></i> <span>Users</span></a>
        </li>
        <li class="{{ 'treeview active' if active_page == 'admin_settings' else 'treeview' }}">
          <a href="#">
            <i class="fa fa-cog"></i> <span>Settings</span>
            <span class="pull-right-container">
              <i class="fa fa-angle-left pull-right"></i>
            </span>
          </a>
          <ul class="treeview-menu" {% if active_page == 'admin_settings' %}style="display: block;"{% endif %}>
            <li><a href="{{ url_for('admin.setting_basic') }}"><i class="fa fa-circle-o"></i></i> <span>Basic</span></a></li>
            <li><a href="{{ url_for('admin.setting_records') }}"><i class="fa fa-circle-o"></i> <span>Records</span></a></li>
            {% if current_user.role.name == 'Administrator' %}
            <li><a href="{{ url_for('admin.setting_pdns') }}"><i class="fa fa-circle-o"></i> <span>PDNS</a></li>
            <li><a href="{{ url_for('admin.setting_authentication') }}"><i class="fa fa-circle-o"></i> <span>Authentication</span></a></li>
            {% endif %}
          </ul>
        </li>
        {% endif %}
      </ul>
    {% endif %}
    </section>
    <!-- /.sidebar -->
  </aside>

  <!-- Content Wrapper. Contains page content -->
  <div class="content-wrapper">
    {% block dashboard_stat %}
    <!-- Content Header (Page header) -->
    <section class="content-header">
      <h1>
        Dashboard
        <small>Control panel</small>
      </h1>
      <ol class="breadcrumb">
        <li><a href="{{ url_for('dashboard.dashboard') }}"><i class="fa fa-dashboard"></i> Home</a></li>
        <li class="active">Dashboard</li>
      </ol>
    </section>
    {% endblock %}
    {% block content %}
    {% endblock %}
  </div>
  <!-- /.content-wrapper -->
  <footer class="main-footer">
    <strong><a href="https://github.com/ngoduykhanh/PowerDNS-Admin">PowerDNS-Admin</a></strong> - A PowerDNS web interface with advanced features.
  </footer>
</div>
<!-- ./wrapper -->
<script type="text/javascript">
  $SCRIPT_ROOT = {{ request.script_root|tojson|safe }};
</script>
<script type="text/javascript">
  var PDNS_VERSION = '{{ pdns_version }}'
</script>
{% block scripts %}
{% assets "js_main" -%}
  <script type="text/javascript" src="{{ ASSET_URL }}"></script>
  {% if SETTING.get('warn_session_timeout') and current_user.is_authenticated %}
  <script>
    // close the session warning popup when receive
    // a boradcast message
    var bc = new BroadcastChannel('powerdnsadmin');
    bc.addEventListener('message', function (e) {
      if (e.data == 'close_session_timeout_modal'){
        $("#modal_session_warning").modal('hide');
      }
    });

    // Stay Signed In button click event
    $(document.body).on("click", ".button_stay_signed_in", function (e) {
      $.get({
          url: $.jTimeout().options.extendUrl,
          cache: false,
            success: function(){
              $.jTimeout().resetExpiration();
            }
      });
      $.jTimeout().options.onClickExtend();
    });

    // Sign Out button click event
    $(document.body).on("click", ".button_sign_out", function (e) {
      window.location.replace("{{ url_for('index.logout') }}");
    });

    // Things happen when session warning popup shown
    $(document).on('show.bs.modal','#modal_session_warning', function () {
      var secondsLeft = jTimeout.getSecondsTillExpiration();
      var t = timer($('#modal-time'), secondsLeft);

      $(this).on('hidden.bs.modal', function () {
        clearInterval(t);
        $('#modal-time').text("");
        $(this).off('hidden.bs.modal');
      });

    });

    // jTimeout definition
    $(function(){
      $.jTimeout({
        flashTitle: true,
        flashTitleSpeed: 500,
        flashingTitleText: '**WARNING**',
        originalTitle: document.title,
        timeoutAfter: {{ SETTING.get('session_timeout')|int * 60 }},
        secondsPrior: 60,
        heartbeat: 1,
        extendOnMouseMove: true,
        mouseDebounce: 30,
        extendUrl: '{{ url_for("index.ping") }}',
        logoutUrl: '{{ url_for("index.logout") }}',
        loginUrl: '{{ url_for("index.login") }}',

        onClickExtend: function(){
          // broadcast a message to tell other tabes
          // close the session warning popup
          var bc = new BroadcastChannel('powerdnsadmin');
          bc.postMessage('close_session_timeout_modal');
        },

        onMouseMove: function(){
          // if the mouse is moving while popup is present, we
          // don't extend the session.
          if (!$('#modal_session_warning').hasClass('in')) {
            $.get({
              url: $.jTimeout().options.extendUrl,
              cache: false,
              success: function () {
                $.jTimeout().resetExpiration();
              }
            });
          }
        },

        onTimeout: function(jTimeout){
          window.location.replace("{{ url_for('index.logout') }}");
        },

        onPriorCallback: function(jTimeout){
          $("#modal_session_warning").modal('show');;
        },

        onSessionExtended:function(jTimeout){
          $("#modal_session_warning").modal('hide');
        }
      });
    });
  </script>
  {% endif %}
{%- endassets %}
{% endblock %}
{% block extrascripts %}
{% endblock %}
{% block defaultmodals %}
<div class="modal fade modal-danger" id="modal_error">
  <div class="modal-dialog">
    <div class="modal-content">
      <div class="modal-header">
        <button type="button" class="close" data-dismiss="modal"
          aria-label="Close">
          <span aria-hidden="true">&times;</span>
        </button>
        <h4 class="modal-title">Error</h4>
      </div>
      <div class="modal-body">
        <p></p>
      </div>
      <div class="modal-footer">
        <button type="button" class="btn btn-flat btn-default pull-right"
          data-dismiss="modal">Close</button>
      </div>
    </div>
    <!-- /.modal-content -->
  </div>
  <!-- /.modal-dialog -->
</div>
<!-- /.modal -->
<div class="modal fade modal-success" id="modal_success">
  <div class="modal-dialog">
    <div class="modal-content">
      <div class="modal-header">
        <button type="button" class="close" data-dismiss="modal"
          aria-label="Close">
          <span aria-hidden="true">&times;</span>
        </button>
        <h4 class="modal-title">Success</h4>
      </div>
      <div class="modal-body">
        <p></p>
      </div>
      <div class="modal-footer">
        <button type="button" class="btn btn-flat btn-default pull-right"
          data-dismiss="modal">Close</button>
      </div>
    </div>
    <!-- /.modal-content -->
  </div>
  <!-- /.modal-dialog -->
</div>
<!-- /.modal -->
<!-- /.session-warning-modal -->
<div class="modal fade modal-warning" data-backdrop="static" id="modal_session_warning">
  <div class="modal-dialog">
    <div class="modal-content">
      <div class="modal-header">
        <h4 class="modal-title">Session timeout warning</h4>
      </div>
      <div class="modal-body">
        <p>Your session is about to expire. You will be automatically signed out in</p>
        <h3><span id="modal-time"></span></h3>
        <p>To coninue your ssession, select <strong>Stay Signed In</strong></p>
      </div>
      <div class="modal-footer">
        <button type="button" class="btn btn-flat btn-danger pull-left button_stay_signed_in"
          data-dismiss="modal">Stay Signed In</button>
        <button type="button" class="btn btn-flat btn-default pull-right button_sign_out"
          data-dismiss="modal">Sign Out</button>
      </div>
    </div>
    <!-- /.session-warning-modal-content -->
  </div>
  <!-- /.session-warning-modal-dialog -->
</div>
<!-- /.session-warning-modal -->
{% endblock %}
{% block modals %}
{% endblock %}
</body>
</html><|MERGE_RESOLUTION|>--- conflicted
+++ resolved
@@ -29,13 +29,8 @@
 </head>
 <body class="hold-transition skin-blue sidebar-mini {% if not SETTING.get('fullscreen_layout') %}layout-boxed{% endif %}">
   {% if OFFLINE_MODE %}
-<<<<<<< HEAD
   {% set gravatar_url = "{{ url_for('static', filename='img/gravatar.png') }}" %}
-  {% else %}
-=======
-  {% set gravatar_url = "/static/img/gravatar.png" %}
   {% elif current_user.email is defined %}
->>>>>>> 5ac126f3
   {% set gravatar_url = current_user.email|email_to_gravatar_url(size=80) %}
   {% endif %}
 <div class="wrapper">
