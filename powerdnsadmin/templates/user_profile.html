{% extends "base.html" %}
{% block title %}<title>My Profile - {{ SITE_NAME }}</title>{% endblock %}
{% block dashboard_stat %}
<!-- Content Header (Page header) -->
<section class="content-header">
    <h1>
        Profile
        <small>Edit my profile</small>
    </h1>
    <ol class="breadcrumb">
        <li><a href="{{ url_for('dashboard.dashboard') }}"><i class="fa fa-dashboard"></i>Home</a></li>
        <li class="active">My Profile</li>
    </ol>
</section>
{% endblock %}
{% block content %}
<section class="content">
    <div class="row">
        <div class="col-lg-12">
            <div class="box box-primary">
                <div class="box-header with-border">
                    <h3 class="box-title">Edit my profile{%  if session['authentication_type'] != 'LOCAL' %} [Disabled -
                        Authenticated externally]{% endif %}</h3>
                </div>
                <div class="box-body">
                    <!-- Custom Tabs -->
                    <div class="nav-tabs-custom" id="tabs">
                        <ul class="nav nav-tabs">
                            <li class="active"><a href="#tabs-personal" data-toggle="tab">Personal
                                    Info</a></li>
                            {%  if session['authentication_type'] == 'LOCAL' %}
                            <li><a href="#tabs-password" data-toggle="tab">Change Password</a></li>
                            {% endif %}
                            {%  if session['authentication_type'] in ['LOCAL', 'LDAP'] %}
                            <li><a href="#tabs-authentication" data-toggle="tab">Authentication</a></li>
                            {% endif %}
                        </ul>
                        <div class="tab-content">
                            <div class="tab-pane active" id="tabs-personal">
                                <form role="form" method="post" action="{{ user_profile }}">
                                    <input type="hidden" name="_csrf_token" value="{{ csrf_token() }}">
                                    <div class="form-group">
                                        <label for="firstname">First Name</label> <input type="text"
                                            class="form-control" name="firstname" id="firstname"
                                            placeholder="{{ current_user.firstname }}"
                                            {%  if session['authentication_type'] != 'LOCAL' %}disabled{% endif %}>
                                    </div>
                                    <div class="form-group">
                                        <label for="lastname">Last Name</label> <input type="text" class="form-control"
                                            name="lastname" id="lastname" placeholder="{{ current_user.lastname }}"
                                            {%  if session['authentication_type'] != 'LOCAL' %}disabled{% endif %}>
                                    </div>
                                    <div class="form-group">
                                        <label for="email">E-mail</label> <input type="email" class="form-control"
                                            name="email" id="email" placeholder="{{ current_user.email }}"
                                            {%  if session['authentication_type'] != 'LOCAL' %}disabled{% endif %}>
                                    </div>{%  if session['authentication_type'] == 'LOCAL' %}
                                    <div class="form-group">
                                        <button type="submit" class="btn btn-flat btn-primary">Submit</button>
                                    </div>{% endif %}
                                </form>
                            </div>
                            {% if session['authentication_type'] == 'LOCAL' %}

                            <div class="tab-pane" id="tabs-password">
                                {% if error %}
                                <div class="alert alert-danger alert-dismissible">
                                  <button type="button" class="close" data-dismiss="alert" aria-hidden="true">&times;</button>
                                  {{ error }}
                                </div>
                                {% endif %}
                                {% if not current_user.password %}
                                Your account password is managed via LDAP which isn't supported to change here.
                                {% else %}
                                <form action="{{ user_profile }}" method="post">
                                    <input type="hidden" name="_csrf_token" value="{{ csrf_token() }}">
                                    <div class="form-group">
                                        <label for="password">New Password</label> 
                                            <input type="password"
                                            class="form-control" name="password" id="newpassword" required />
                                    </div>
                                    <div id="policy-err" style='color: #df5948;'></div>
                                    <div class="form-group has-feedback">
                                        <label for="rpassword">Re-type New Password</label> 
                                        <input type="password"
                                            data-match="#newpassword" data-match-error="Password confirmation does not match"
                                            class="form-control" name="rpassword" id="rpassword" required />
                                            <span class="help-block with-errors"></span>
                                            <span class="glyphicon form-control-feedback"></span>
                                    </div>
                                    <div id="retype-err" style='color: #df5948;'></div>
                                    <div class="form-group">
                                        <button type="submit" id="pwd-submit" class="btn btn-flat btn-primary btn-block" disabled>Change Password</button>
                                    </div>
                                </form>
                                {% endif %}
                            </div>
                            {% endif %}
                            <!-- {% if session['authentication_type'] in ['LOCAL', 'LDAP'] %} -->
                            <div class="tab-pane" id="tabs-authentication">
                                <form action="{{ user_profile }}" method="post">
                                    <input type="hidden" name="_csrf_token" value="{{ csrf_token() }}">
                                    <div class="form-group">
                                        <input type="checkbox" id="otp_toggle" class="otp_toggle"
                                            {% if current_user.otp_secret %}checked{% endif %}>
                                        <label for="otp_toggle">Enable Two Factor Authentication</label>
                                        {% if current_user.otp_secret %}
                                        <div id="token_information">
                                            <p><img id="qrcode" src="{{ url_for('user.qrcode') }}"></p>
                                            You can use Google Authenticator (<a target="_blank"
                                                href="https://play.google.com/store/apps/details?id=com.google.android.apps.authenticator2">Android</a>
                                            - <a target="_blank"
                                                href="https://apps.apple.com/us/app/google-authenticator/id388497605">iOS</a>)
                                            or FreeOTP (<a target="_blank"
                                                href="https://play.google.com/store/apps/details?id=org.fedorahosted.freeotp&hl=en">Android</a>
                                            - <a target="_blank"
                                                href="https://itunes.apple.com/en/app/freeotp-authenticator/id872559395?mt=8">iOS</a>)
                                            on your smartphone to scan the QR code.
                                            <br />
                                            <font color="red"><strong><i>Make sure only you can see this QR Code and
                                                        nobody can capture it.</i></strong></font>
                                        </div>
                                        {% endif %}
                                    </div>
                                </form>
                            </div>
                            <!-- {% endif %} -->
                        </div>
                    </div>
                </div>
            </div>
        </div>
    </div>
</section>
{% endblock %}
{% block extrascripts %}
<script>
<<<<<<< HEAD
    {% if change_pass_tab %}
        {% if change_pass_tab == True %}
            $('#tabs a[href="#tabs-password"]').tab('show')
        {% endif %}
    {% else %}
        $(function () {
            // $('#tabs').tabs({
            //     // add url anchor tags
            //     activate: function (event, ui) {
            //         window.location.hash = ui.newPanel.attr('id');
            //     }
            // });
            // re-set active tab (ui)
            var activeTabIdx = $('#tabs').tabs('option', 'active');
            $('#tabs li:eq(' + activeTabIdx + ')').tab('show')
        });
    {% endif %}

=======
    $(function () {
        $('#tabs').tabs({
            // add url anchor tags
            activate: function (event, ui) {
                window.location.hash = ui.newPanel.attr('id');
            }
        });
        // re-set active tab (ui)
        var activeTabIdx = $('#tabs').tabs('option', 'active');
        $('#tabs li:eq(' + activeTabIdx + ')').tab('show')
    });
>>>>>>> 6c1dfd24

    // initialize pretty checkboxes
    $('.otp_toggle').iCheck({
        checkboxClass: 'icheckbox_square-blue',
        increaseArea: '20%'
    });

    // handle checkbox toggling
    $('.otp_toggle').on('ifToggled', function (event) {
        var enable_otp = $(this).prop('checked');
        var postdata = {
            'action': 'enable_otp',
            'data': {
                'enable_otp': enable_otp
            },
            '_csrf_token': '{{ csrf_token() }}'
        };
        applyChanges(postdata, $SCRIPT_ROOT + '/user/profile', false, true);
    });
    
    // handling password complexity requirements message and password comparison
    $(':input').on('keyup', function() {
        var rpass = document.getElementById('rpassword').value;
        var input = document.getElementById('newpassword');
        var pass = input.value;
        if (rpass != pass) {
            document.getElementById('pwd-submit').disabled = true;
            document.getElementById('retype-err').innerHTML = 'Password confirmation does not match';
        }
        else {
            document.getElementById('retype-err').innerHTML = '';
        }
        var pwd_len = parseInt("{{ SETTING.get('pwd_min_len') }}");
        var n_upper = parseInt("{{ SETTING.get('pwd_min_uppercase') }}");
        var n_lower = parseInt("{{ SETTING.get('pwd_min_lowercase') }}");
        var n_digits = parseInt("{{ SETTING.get('pwd_min_digits') }}");
        var n_special = parseInt("{{ SETTING.get('pwd_min_special') }}");
        var must_not_contain = "{{ SETTING.get('pwd_must_not_contain') }}";
        var pattern = "^(?=(?:.*[0-9]){" + n_digits + ",})(?=(?:.*[a-z]){" + n_lower + ",})(?=(?:.*[A-Z]){" + n_upper + ",})(?=(?:.*[[!@#$%^&*()_+]){" + n_special + ",}).+$";

        var PasswordRegEx = new RegExp(pattern, 'm');
        var upper_found = 0;
        var lower_found = 0;
        var digits_found = 0;
        var special_found = 0;
        var lower_pattern = /[a-z]/g;
        var upper_pattern = /[A-Z]/g;
        var digits_pattern = /[0-9]/g;
        var special_pattern = /[[!@#$%^&*()_+]/g;
        for (var i = 0; i < pass.length; i++) {
        if (pass[i].match(special_pattern)) special_found++;
        else if (pass[i].match(lower_pattern)) lower_found++;
        else if (pass[i].match(upper_pattern)) upper_found++;
        else if (pass[i].match(digits_pattern)) digits_found++;
        }
        var msg = "";
        if (pass.length < pwd_len) msg += 'at least ' + pwd_len + ' character(s)<br>'
        if (lower_found < n_lower) msg += 'at least ' + n_lower + ' lowercase character(s)<br>';
        if (upper_found < n_upper) msg += 'at least ' + n_upper + ' uppercase character(s)<br>';
        if (digits_found < n_digits) msg += 'at least ' + n_digits + ' digit(s)<br>';
        if (special_found < n_special) msg += 'at least ' + n_special + ' special character(s) from [!@#$%^&*()_+<br>';
        if (msg.length != 0) msg = "Password must have: <br>" + msg;

        // must not contain
        must_not_contain_msg = "";
        var fname = "{{ user_info.firstname }}";
        var lname = "{{ user_info.lastname }}";
        var email = "{{ user_info.email }}";
        var username = "{{ user_info.username }}";
        if (must_not_contain.search("username") != -1 && pass.search(username) != -1) must_not_contain_msg += " username<br>"
        if (must_not_contain.search("firstname") != -1 && pass.search(fname) != -1) must_not_contain_msg += " firstname<br>"
        if (must_not_contain.search("lastname") != -1 && pass.search(lname) != -1) must_not_contain_msg += " lastname<br>"
        if (must_not_contain.search("email") != -1 && pass.search(email) != -1) must_not_contain_msg += " email<br>"
        if (must_not_contain_msg.length != 0) must_not_contain_msg = "Password must not contain: <br>" + must_not_contain_msg
        var x = document.getElementById('policy-err');
        x.innerHTML = msg + must_not_contain_msg
        if (msg != "") {
            document.getElementById('pwd-submit').disabled = true; 
        }
        else if (msg.length == 0 && pass.length != 0 && rpass == pass){ 
            document.getElementById('pwd-submit').disabled = false;
        }
    });
</script>
{% endblock %}<|MERGE_RESOLUTION|>--- conflicted
+++ resolved
@@ -135,38 +135,25 @@
 {% endblock %}
 {% block extrascripts %}
 <script>
-<<<<<<< HEAD
     {% if change_pass_tab %}
         {% if change_pass_tab == True %}
             $('#tabs a[href="#tabs-password"]').tab('show')
         {% endif %}
     {% else %}
         $(function () {
-            // $('#tabs').tabs({
-            //     // add url anchor tags
-            //     activate: function (event, ui) {
-            //         window.location.hash = ui.newPanel.attr('id');
-            //     }
-            // });
+            $('#tabs').tabs({
+                // add url anchor tags
+                activate: function (event, ui) {
+                    window.location.hash = ui.newPanel.attr('id');
+                }
+            });
             // re-set active tab (ui)
             var activeTabIdx = $('#tabs').tabs('option', 'active');
             $('#tabs li:eq(' + activeTabIdx + ')').tab('show')
         });
     {% endif %}
 
-=======
-    $(function () {
-        $('#tabs').tabs({
-            // add url anchor tags
-            activate: function (event, ui) {
-                window.location.hash = ui.newPanel.attr('id');
-            }
-        });
-        // re-set active tab (ui)
-        var activeTabIdx = $('#tabs').tabs('option', 'active');
-        $('#tabs li:eq(' + activeTabIdx + ')').tab('show')
-    });
->>>>>>> 6c1dfd24
+
 
     // initialize pretty checkboxes
     $('.otp_toggle').iCheck({
